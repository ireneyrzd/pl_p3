--- conflicted
+++ resolved
@@ -220,25 +220,13 @@
   index <- rpt (inBrackets term)
   _ <- symbol "="
   value <- term
-<<<<<<< HEAD
   return $ Let (Bracket (OnlyStr name) index) value
 
 bracketAccess :: Parser Token Term
 bracketAccess = do
   name <- ident
-  _ <- symbol "["
-  index <- term
-  _ <- symbol "]"
+  index <- inBrackets term
   return $ Var (Bracket (OnlyStr name) index)
-=======
-  return $ SetBracket name (TupleTerm index) value
-
-bracketAccess :: Parser Token Term
-bracketAccess = do
-  tupleName <- varRef
-  index <- inBrackets term
-  return $ AccessBracket tupleName index
->>>>>>> 6ed49f48
 
 tryCatch :: Parser Token Term
 tryCatch = do
