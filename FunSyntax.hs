{-# LANGUAGE LambdaCase #-}
{-# LANGUAGE MonadComprehensions #-}
{-# OPTIONS_GHC -Wno-unrecognised-pragmas #-}

{-# HLINT ignore "Use <$>" #-}

module FunSyntax (parse, prog, term, Term (Let, BinaryOps, Seq, Skip, UnaryOps, Var, While, Write, BoolLit, Literal, StringLiteral, Fun, ApplyFun, If)) where

import qualified Control.Monad as M
import Control.Monad.State.Lazy (runStateT)
import Data.Maybe (fromMaybe)
import qualified Data.Set as S
import FunLexer (Token (Ident, Keyword, Num, StringLiteralLexed, Symbol), lexer)
import ParserCombinators (Parser, Result, oneof, opt, rpt, rptDropSep, satisfy, token, (<|>))
import Term (BinaryOp (..), ErrorKind (..), ErrorKindOrAny (..), Term (..), UnaryOp (..))

-- succeed if the next token is the given symbol
symbol :: String -> Parser Token ()
-- using explicit bind
symbol s = M.void (token (Symbol s))

-- succeed if the next token is the given keyword
keyword :: String -> Parser Token ()
-- using do notation (syntactic sugar for >>=)
keyword k = do
  _ <- token $ Keyword k
  return ()

-- identifier
ident :: Parser Token String
ident = satisfy $ \case
  Ident name -> Just name
  _ -> Nothing

-- symbol
checkSymbol :: (String -> Bool) -> Parser Token String
checkSymbol predicate = satisfy $ \case
  Symbol s | predicate s -> Just s
  _ -> Nothing

-- convert list of statements to seq chain
blockToSeq :: [Term] -> Term
blockToSeq [] = Skip
blockToSeq [t] = t
blockToSeq (t : ts) = Seq t (blockToSeq ts)

----------
-- term --
----------

term :: Parser Token Term
<<<<<<< HEAD
term = ternaryExp

-- Ternary operator has lower precedence than binary operators
-- Right-associative: a ? b : c ? d : e parses as a ? b : (c ? d : e)
ternaryExp :: Parser Token Term
ternaryExp = do
  cond <- binaryExp precedence
  ternaryRest cond

ternaryRest :: Term -> Parser Token Term
ternaryRest cond = oneof [ternaryOp cond, return cond]

ternaryOp :: Term -> Parser Token Term
ternaryOp cond = do
  _ <- symbol "?"
  trueBranch <- binaryExp precedence -- Only allow binary expressions in true branch
  _ <- symbol ":"
  falseBranch <- ternaryExp -- Allow ternary in false branch for right-associativity
  return $ If cond trueBranch falseBranch
=======
term = [t | t <- refassign <|> binaryExp precedence, _ <- opt $ symbol ";"]

------------------- assignment --------------------------
refassign :: Parser Token Term
refassign = [Let ref expr | ref <- reference, _ <- symbol "=", expr <- term]

reference :: Parser Token Term
reference = do
  -- very similar to chainl1
  x <- OnlyStr <$> ident
  rest x
  where
    rest x =
      ( do
          _ <- symbol "["
          idx <- term
          _ <- symbol "]"
          rest (Bracket x idx)
      )
        <|> return x
>>>>>>> 82e09e30

------------------- binary operators (left associative) -------------------

-- precedence levels, from lowest to highest
precedence :: [S.Set String]
precedence = map S.fromList [["||"], ["^"], ["&&"], ["==", "!="], ["<", ">", "<=", ">="], ["+", "-"], ["*", "/", "%"], ["**"]]

binaryExp :: [S.Set String] -> Parser Token Term
binaryExp [] = unaryExp
binaryExp (ops : rest) = do
  -- lhs
  lhs <- binaryExp rest

  -- find the longest sequence of (op, subexpression) at this precedence level
  -- then combine them left to right
  rhss <- rpt $ do
    op <- checkSymbol (`S.member` ops)
    rhs <- binaryExp rest
    return (op, rhs)

  -- combine results left to right
  return $ foldl (\acc (op, rhs) -> BinaryOps (stringToBinaryOp op) acc rhs) lhs rhss

stringToBinaryOp :: String -> BinaryOp
stringToBinaryOp "+" = Add
stringToBinaryOp "-" = Sub
stringToBinaryOp "*" = Mul
stringToBinaryOp "/" = Div
stringToBinaryOp "%" = Mod
stringToBinaryOp "<" = Lt
stringToBinaryOp ">" = Gt
stringToBinaryOp "<=" = Lte
stringToBinaryOp ">=" = Gte
stringToBinaryOp "==" = Eq
stringToBinaryOp "!=" = Neq
stringToBinaryOp "&&" = And
stringToBinaryOp "||" = Or
stringToBinaryOp "**" = Pow
stringToBinaryOp "^" = Xor
stringToBinaryOp _ = error "Unknown binary operator"

------------------- unary operators  -------------------

-- We can use monad comprehensions (GHC extension) to make parsers more concise
minus :: Parser Token Term
minus = [UnaryOps Neg e | _ <- symbol "-", e <- unaryExp]

bitnot :: Parser Token Term
bitnot = [UnaryOps BitNot e | _ <- symbol "~", e <- unaryExp]

preIncrement :: Parser Token Term
preIncrement = [PreIncrement var | _ <- symbol "++", var <- ident]

preDecrement :: Parser Token Term
preDecrement = [PreDecrement var | _ <- symbol "--", var <- ident]

postIncrement :: Parser Token Term
postIncrement = [PostIncrement var | var <- ident, _ <- symbol "++"]

postDecrement :: Parser Token Term
postDecrement = [PostDecrement var | var <- ident, _ <- symbol "--"]

num :: Parser Token Term
num =
  [ Literal n
    | n <- satisfy $ \case
        Num n -> Just n
        _ -> Nothing
  ]

string :: Parser Token Term
string =
  [ StringLiteral s
    | s <- satisfy $ \case
        StringLiteralLexed s -> Just s
        _ -> Nothing
  ]

bool :: Parser Token Term
bool = [BoolLit b | b <- oneof [keyword "true" >> return True, keyword "false" >> return False]]

tuple :: Parser Token Term
tuple = [TupleTerm elems | _ <- symbol "[", elems <- rptDropSep term (symbol ","), _ <- symbol "]"]

dictionary :: Parser Token Term
dictionary = [NewDictionary | _ <- symbol "#", _ <- symbol "[", _ <- symbol "]"]

parens :: Parser Token Term
parens = [t | _ <- symbol "(", t <- term, _ <- symbol ")"]

funDef :: Parser Token Term
funDef =
  [ Let (OnlyStr name) (Fun params body)
    | _ <- keyword "fun",
      name <- ident,
      _ <- symbol "(",
      params <- rptDropSep ident (symbol ","),
      _ <- symbol ")",
      body <- term
  ]

varRef :: Parser Token Term
varRef = Var <$> reference

block :: Parser Token Term
block = [blockToSeq ts | _ <- token $ Symbol "{", ts <- rpt term, _ <- token $ Symbol "}"]

ifExpr :: Parser Token Term
ifExpr =
  [ If cond thenTerm (fromMaybe Skip elseTerm)
    | _ <- keyword "if",
      cond <- term,
      thenTerm <- term,
      elseTerm <- opt $ keyword "else" >> term
  ]

varDef :: Parser Token Term
varDef =
  [ Let (OnlyStr name) (fromMaybe (Literal 0) expr)
    | _ <- keyword "var",
      name <- ident,
      expr <- opt $ symbol "=" >> term
  ]

whileTerm :: Parser Token Term
whileTerm = [While cond body | _ <- keyword "while", cond <- term, body <- term]

tryCatch :: Parser Token Term
tryCatch =
  [ Try tryBranch (errorType err) catchBranch
    | _ <- keyword "try",
      tryBranch <- term,
      _ <- keyword "catch",
      err <- ident,
      catchBranch <- term
  ]
  where
    errorType err = case err of
      "Any" -> Any
      "Arithmetic" -> Specific Arithmetic
      "Type" -> Specific Type
      "Input" -> Specific Input
      "VariableNotFound" -> Specific VariableNotFound
      "Arguments" -> Specific Arguments
      _ -> error "Invalid Error Type Provided"

funCall :: Parser Token Term
funCall =
  [ ApplyFun (Var (OnlyStr name)) args
    | name <- ident,
      _ <- symbol "(",
      args <- rptDropSep term (symbol ","),
      _ <- symbol ")"
  ]

printStmt :: Parser Token Term
printStmt =
  [ Write expr
    | _ <- keyword "print",
      expr <- term
  ]

unaryExp :: Parser Token Term
unaryExp = oneof [ifExpr, block, funDef, minus, bitnot, preIncrement, preDecrement, num, string, bool, tuple, dictionary, tryCatch, parens, varDef, funCall, postIncrement, postDecrement, varRef, whileTerm, printStmt]

----------- prog ----------

prog :: Parser Token Term
prog = blockToSeq <$> rpt term

----------- parse ----------

parse :: [Char] -> Parser Token a -> Result (a, [Token])
parse input p =
  let tokens = lexer input
   in runStateT p tokens<|MERGE_RESOLUTION|>--- conflicted
+++ resolved
@@ -49,30 +49,23 @@
 ----------
 
 term :: Parser Token Term
-<<<<<<< HEAD
-term = ternaryExp
-
+term = [t | t <- ternaryExp <|> refassign <|> binaryExp precedence, _ <- opt $ symbol ";"]
+
+------------------- ternary operator --------------------------
 -- Ternary operator has lower precedence than binary operators
 -- Right-associative: a ? b : c ? d : e parses as a ? b : (c ? d : e)
 ternaryExp :: Parser Token Term
-ternaryExp = do
-  cond <- binaryExp precedence
-  ternaryRest cond
-
-ternaryRest :: Term -> Parser Token Term
-ternaryRest cond = oneof [ternaryOp cond, return cond]
-
-ternaryOp :: Term -> Parser Token Term
-ternaryOp cond = do
-  _ <- symbol "?"
-  trueBranch <- binaryExp precedence -- Only allow binary expressions in true branch
-  _ <- symbol ":"
-  falseBranch <- ternaryExp -- Allow ternary in false branch for right-associativity
-  return $ If cond trueBranch falseBranch
-=======
-term = [t | t <- refassign <|> binaryExp precedence, _ <- opt $ symbol ";"]
+ternaryExp =
+  [ If cond trueBranch falseBranch
+    | cond <- binaryExp precedence,
+      _ <- symbol "?",
+      trueBranch <- binaryExp precedence, -- Only allow binary expressions in true branch
+      _ <- symbol ":",
+      falseBranch <- ternaryExp -- Allow ternary in false branch for right-associativity
+  ]
 
 ------------------- assignment --------------------------
+
 refassign :: Parser Token Term
 refassign = [Let ref expr | ref <- reference, _ <- symbol "=", expr <- term]
 
@@ -90,7 +83,6 @@
           rest (Bracket x idx)
       )
         <|> return x
->>>>>>> 82e09e30
 
 ------------------- binary operators (left associative) -------------------
 
