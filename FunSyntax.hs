{-# LANGUAGE LambdaCase #-}
{-# LANGUAGE MonadComprehensions #-}
{-# OPTIONS_GHC -Wno-unrecognised-pragmas #-}

{-# HLINT ignore "Use <$>" #-}

module FunSyntax (parse, prog, term, Term (Let, BinaryOps, Seq, Skip, UnaryOps, Var, While, Write, BoolLit, Literal, StringLiteral, Fun, ApplyFun)) where

import qualified Control.Monad as M
import Control.Monad.State.Lazy (runStateT)
import Data.Maybe (fromMaybe)
-- import Debug.Trace (trace)

import qualified Data.Set as S
import FunLexer (Token (Ident, Keyword, Num, StringLiteralLexed, Symbol), lexer)
import ParserCombinators (Parser, Result, oneof, opt, rpt, rptDropSep, satisfy, token)
import Term (BinaryOp (..), ErrorKind (..), ErrorKindOrAny (..), Term (..), UnaryOp (..))

-- data Term
--   = Assign String Term
--   | BinaryOp String Term Term
--   | Block [Term]
--   | Call Term [Term]
--   | Const Integer
--   | ConstString String
--   | FunDef String [String] Term
--   | IfThenElse Term Term (Maybe Term)
--   | Negate Term
--   | VarDef String (Maybe Term)
--   | VarRef String
--   | While Term Term
--   deriving
--     ( -- | more term constructors
--       Show,
--       Eq
--     )

-- succeed if the next token is the given symbol
symbol :: String -> Parser Token ()
-- using explicit bind
symbol s = M.void (token (Symbol s))

-- succeed if the next token is the given keyword
keyword :: String -> Parser Token ()
-- using do notation (syntactic sugar for >>=)
keyword k = do
  _ <- token $ Keyword k
  return ()

-- identifier
ident :: Parser Token String
ident = satisfy $ \case
  Ident name -> Just name
  _ -> Nothing

-- symbol
checkSymbol :: (String -> Bool) -> Parser Token String
checkSymbol predicate = satisfy $ \case
  Symbol s | predicate s -> Just s
  _ -> Nothing

----------
-- term --
----------

term :: Parser Token Term
term = binaryExp precedence

------------------- binary operators (left associative) -------------------

-- precedence levels, from lowest to highest
precedence :: [S.Set String]
precedence = [S.fromList ["||"], S.fromList ["^"], S.fromList ["&&"], S.fromList ["==", "!="], S.fromList ["<", ">", "<=", ">="], S.fromList ["+", "-"], S.fromList ["*", "/", "%"], S.fromList ["**"]]

binaryExp :: [S.Set String] -> Parser Token Term
binaryExp [] = unaryExp
binaryExp (ops : rest) = do
  -- lhs
  lhs <- binaryExp rest

  -- find the longest sequence of (op, subexpression) at this precedence level
  -- then combine them left to right
  rhss <- rpt $ do
    op <- checkSymbol (`S.member` ops)
    rhs <- term
    return (op, rhs)

  -- combine results left to right
  return $ foldl (\acc (op, rhs) -> BinaryOps (stringToBinaryOp op) acc rhs) lhs rhss

stringToBinaryOp :: String -> BinaryOp
stringToBinaryOp "+" = Add
stringToBinaryOp "-" = Sub
stringToBinaryOp "*" = Mul
stringToBinaryOp "/" = Div
stringToBinaryOp "%" = Mod
stringToBinaryOp "<" = Lt
stringToBinaryOp ">" = Gt
stringToBinaryOp "<=" = Lte
stringToBinaryOp ">=" = Gte
stringToBinaryOp "==" = Eq
stringToBinaryOp "!=" = Neq
stringToBinaryOp "&&" = And
stringToBinaryOp "||" = Or
stringToBinaryOp "**" = Pow
stringToBinaryOp "^" = Xor
stringToBinaryOp _ = error "Unknown binary operator"

------------------- unary operators  -------------------

assign :: Parser Token Term
assign = [Let name expr | name <- ident, _ <- symbol "=", expr <- term]

-- We can use monad comprehensions (GHC extension) to make parsers more concise
minus :: Parser Token Term
minus = [UnaryOps Neg e | _ <- symbol "-", e <- unaryExp]

bitnot :: Parser Token Term
bitnot = [UnaryOps BitNot e | _ <- symbol "~", e <- unaryExp]

preIncrement :: Parser Token Term
preIncrement = do
  _ <- symbol "++"
  var <- ident
  return $ PreIncrement var

preDecrement :: Parser Token Term
preDecrement = do
  _ <- symbol "--"
  var <- ident
  return $ PreDecrement var

postIncrement :: Parser Token Term
postIncrement = do
  var <- ident
  _ <- symbol "++"
  return $ PostIncrement var

postDecrement :: Parser Token Term
postDecrement = do
  var <- ident
  _ <- symbol "--"
  return $ PostDecrement var

num :: Parser Token Term
num = do
  n <- satisfy $ \case
    Num n -> Just n
    _ -> Nothing
  return $ Literal n

string :: Parser Token Term
string = do
  s <- satisfy $ \case
    StringLiteralLexed s -> Just s
    _ -> Nothing
  return $ StringLiteral s

bool :: Parser Token Term
bool = do
  b <- satisfy $ \case
    Keyword "true" -> Just True
    Keyword "false" -> Just False
    _ -> Nothing
  return $ BoolLit b

tuple :: Parser Token Term
tuple = do
  _ <- symbol "["
  elems <- rptDropSep term (symbol ",")
  _ <- symbol "]"
  return $ TupleTerm elems

dictionary :: Parser Token Term
dictionary = do
  _ <- symbol "#"
  _ <- symbol "["
  _ <- symbol "]"
  return $ NewDictionary

parens :: Parser Token Term
parens = [t | _ <- symbol "(", t <- term, _ <- symbol ")"]

funDef :: Parser Token Term
funDef = do
  _ <- keyword "fun"
  name <- ident
  _ <- symbol "("
  params <- rptDropSep ident (symbol ",")
  _ <- symbol ")"
  body <- term
  return $ Let name (Fun params body)

varRef :: Parser Token Term
varRef = Var <$> ident

block :: Parser Token Term
block = do
  _ <- token $ Symbol "{"
  ts <- rpt term
  _ <- token $ Symbol "}"
  return $ case ts of
    [] -> Skip
    [t] -> t
    _ -> foldl1 Seq ts

ifExpr :: Parser Token Term
ifExpr = do
  _ <- keyword "if"
  cond <- term
  thenTerm <- term
  elseTerm <- opt $ keyword "else" >> term
  return $ If cond thenTerm (fromMaybe Skip elseTerm)

varDef :: Parser Token Term
varDef = do
  _ <- keyword "var"
  name <- ident
  expr <- opt $ symbol "=" >> term
  return $ case expr of
    Nothing -> Let name (Literal 0)
    Just e -> Let name e

whileTerm :: Parser Token Term
whileTerm = do
  _ <- keyword "while"
  cond <- term
  body <- term
  return $ While cond body

bracketSet :: Parser Token Term
bracketSet = do
  name <- ident
  _ <- symbol "["
  index <- term
  _ <- symbol "]"
  _ <- symbol "="
  value <- term
  return $ SetBracket name index value

bracketAccess :: Parser Token Term
bracketAccess = do
  tupleName <- varRef
  _ <- symbol "["
  index <- term
  _ <- symbol "]"
  return $ AccessBracket tupleName index

tryCatch :: Parser Token Term
tryCatch = do
  _ <- keyword "try"
  tryBranch <- term
  _ <- keyword "catch"
  errorType <- ident
  catchBranch <- term
  case errorType of
    ("Any") -> return $ Try tryBranch (Any) catchBranch
    ("Arithmetic") -> return $ Try tryBranch (Specific Arithmetic) catchBranch
    ("Type") -> return $ Try tryBranch (Specific Type) catchBranch
    ("Input") -> return $ Try tryBranch (Specific Input) catchBranch
    ("VariableNotFound") -> return $ Try tryBranch (Specific VariableNotFound) catchBranch
    ("Arguments") -> return $ Try tryBranch (Specific Arguments) catchBranch
    _ -> error "Invalid Error Type Provided"

funCall :: Parser Token Term
funCall = do
  name <- ident
  _ <- symbol "("
  args <- rptDropSep term (symbol ",")
  _ <- symbol ")"
  return $ ApplyFun (Var name) args

printStmt :: Parser Token Term
printStmt = do
  _ <- keyword "print"
  expr <- term
  return $ Write expr

unaryExp :: Parser Token Term
<<<<<<< HEAD
unaryExp = oneof [assign, ifExpr, block, funDef, minus, bitnot, preIncrement, preDecrement, num, string, bool, tuple, tupleSet, tupleAccess, parens, varDef, funCall, postIncrement, postDecrement, varRef, whileTerm, printStmt]
=======
unaryExp = oneof [assign, ifExpr, block, funDef, minus, num, string, bool, tuple, dictionary, bracketSet, bracketAccess, tryCatch, parens, varDef, funCall, varRef, whileTerm, printStmt]
>>>>>>> e2759ebf

----------- prog ----------

prog :: Parser Token Term
prog = do
  ts <- rpt term
  return $ case ts of
    [] -> Skip
    [t] -> t
    _ -> foldl1 Seq ts

-- since we don't have a block constructor, this was a temporary fix

----------- parse ----------

parse :: [Char] -> Parser Token a -> Result (a, [Token])
parse input p =
  let tokens = lexer input
   in runStateT p tokens<|MERGE_RESOLUTION|>--- conflicted
+++ resolved
@@ -277,11 +277,7 @@
   return $ Write expr
 
 unaryExp :: Parser Token Term
-<<<<<<< HEAD
-unaryExp = oneof [assign, ifExpr, block, funDef, minus, bitnot, preIncrement, preDecrement, num, string, bool, tuple, tupleSet, tupleAccess, parens, varDef, funCall, postIncrement, postDecrement, varRef, whileTerm, printStmt]
-=======
-unaryExp = oneof [assign, ifExpr, block, funDef, minus, num, string, bool, tuple, dictionary, bracketSet, bracketAccess, tryCatch, parens, varDef, funCall, varRef, whileTerm, printStmt]
->>>>>>> e2759ebf
+unaryExp = oneof [assign, ifExpr, block, funDef, minus, bitnot, preIncrement, preDecrement, num, string, bool, tuple, dictionary, bracketSet, bracketAccess, tryCatch, parens, varDef, funCall, postIncrement, postDecrement, varRef, whileTerm, printStmt]
 
 ----------- prog ----------
 
