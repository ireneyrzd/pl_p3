--- conflicted
+++ resolved
@@ -203,10 +203,6 @@
   _ <- keyword "continue"
   return Continue
 
-<<<<<<< HEAD
-unaryExp :: Parser Token Term
-unaryExp = oneof [assign, ifExpr, block, funDef, minus, num, string, parens, varDef, varRef, whileTerm, breakTerm, continueTerm]
-=======
 tupleSet :: Parser Token Term
 tupleSet = do
   name <- ident
@@ -241,7 +237,6 @@
 
 unaryExp :: Parser Token Term
 unaryExp = oneof [assign, ifExpr, block, funDef, minus, num, string, bool, tuple, tupleSet, tupleAccess, parens, varDef, funCall, varRef, whileTerm, printStmt, breakTerm, continueTerm]
->>>>>>> 9adf3674
 
 ----------- prog ----------
 
