{-# LANGUAGE ConstrainedClassMethods #-}
{-# LANGUAGE RankNTypes #-}
{-# LANGUAGE TypeFamilies #-}

module SmallSpec (spec) where

import qualified Control.Monad.State as S
import qualified Data.Map as M
import Scope (Scope (..), emptyScope, getAllBindings, insertScope, lookupScope, scopeFromList)
import Small
import Term
import Test.Hspec
import Value (Value (..))

-- A mock machine for testing
data MockMachine = MockMachine {getMem :: Scope, getInput :: [Value], getOutput :: [Value]} deriving (Show, Eq)

instance Machine MockMachine where
  type V MockMachine = Value

  getVar x = do
    m <- S.get
    case lookupScope x (getMem m) of
      Just v -> return $ Happy v
      Nothing -> return $ Sad (VariableNotFound, "variable not found")

  setVar x v = do
    m <- S.get
    S.put (m {getMem = insertScope x v (getMem m)})
    return $ Happy v

  getScope m = getAllBindings (getMem m)

  pushScope vars = do
    m <- S.get
    S.put (m {getMem = Scope (M.fromList vars) (Just (getMem m))})
    return $ Happy (IntVal 0)

  popScope = do
    m <- S.get
    case getMem m of
      Scope _ (Just parent) -> S.put (m {getMem = parent})
      Scope _ Nothing -> S.put (m {getMem = emptyScope}) -- Reset to empty scope.
    return $ Happy (IntVal 0)

  inputVal = do
    m <- S.get
    case getInput m of
      (i : is) -> do
        S.put (m {getInput = is})
        return $ Happy i
      [] -> return $ Sad (Input, "end of input")

  outputVal v = do
    m <- S.get
    S.put (m {getOutput = getOutput m ++ [v]})
    return $ Happy v

  subVal (IntVal v1) (IntVal v2) = return $ Happy (IntVal (v1 - v2))
  subVal _ _ = return $ Sad (Type, "Type error in subtraction")

  addVal (IntVal v1) (IntVal v2) = return $ Happy (IntVal (v1 + v2))
  addVal _ _ = return $ Sad (Type, "Type error in addition")

  mulVal (IntVal v1) (IntVal v2) = return $ Happy (IntVal (v1 * v2))
  mulVal _ _ = return $ Sad (Type, "Type error in multiplication")

  divVal (IntVal v1) (IntVal v2) =
    if v2 == 0
      then return $ Sad (Arithmetic, "Cannot divide by 0")
      else return $ Happy (IntVal (v1 `div` v2)) -- I don't want the actual interpreter to crash
  divVal _ _ = return $ Sad (Type, "Type error in division")

  modVal (IntVal v1) (IntVal v2) =
    if v2 == 0
      then return $ Sad (Arithmetic, "Cannot mod by 0")
      else return $ Happy (IntVal (v1 `mod` v2)) -- I don't want the actual interpreter to crash
  modVal _ _ = return $ Sad (Type, "Type error in modulus")

  negVal (IntVal v) =
    return $ Happy (IntVal (-v))
  negVal _ = return $ Sad (Type, "Type error in neg")

  ltVal (IntVal v1) (IntVal v2) = return $ Happy (BoolVal (v1 < v2))
  ltVal _ _ = return $ Sad (Type, "Type error in <")

  gtVal (IntVal v1) (IntVal v2) = return $ Happy (BoolVal (v1 > v2))
  gtVal _ _ = return $ Sad (Type, "Type error in >")

  lteVal (IntVal v1) (IntVal v2) = return $ Happy (BoolVal (v1 <= v2))
  lteVal _ _ = return $ Sad (Type, "Type error in <=")

  gteVal (IntVal v1) (IntVal v2) = return $ Happy (BoolVal (v1 >= v2))
  gteVal _ _ = return $ Sad (Type, "Type error in >=")

  eqVal (IntVal v1) (IntVal v2) = return $ Happy (BoolVal (v1 == v2))
  eqVal (BoolVal v1) (BoolVal v2) = return $ Happy (BoolVal (v1 == v2))
  eqVal (StringVal v1) (StringVal v2) = return $ Happy (BoolVal (v1 == v2))
  eqVal _ _ = return $ Sad (Type, "Type error in ==")

  neqVal (IntVal v1) (IntVal v2) = return $ Happy (BoolVal (v1 /= v2))
  neqVal (BoolVal v1) (BoolVal v2) = return $ Happy (BoolVal (v1 /= v2))
  neqVal (StringVal v1) (StringVal v2) = return $ Happy (BoolVal (v1 /= v2))
  neqVal _ _ = return $ Sad (Type, "Type error in !=")

  andVal (BoolVal v1) (BoolVal v2) = return $ Happy (BoolVal (v1 && v2))
  andVal _ _ = return $ Sad (Type, "Type error in &&")

  orVal (BoolVal v1) (BoolVal v2) = return $ Happy (BoolVal (v1 || v2))
  orVal _ _ = return $ Sad (Type, "Type error in ||")

  notVal (BoolVal v) = return $ Happy (BoolVal (not v))
  notVal _ = return $ Sad (Type, "Type error in !")

  getBracketValue (Tuple (x : xs)) (IntVal pos) = if pos == 0 then return (Happy x) else getBracketValue (Tuple xs) (IntVal (pos - 1))
  getBracketValue (Dictionary d) (IntVal val) = case M.lookup val d of
    Just v -> return $ Happy v
    Nothing -> return $ Sad "Unable to find element in dictionary"
  getBracketValue (Dictionary _) _ = return $ Sad "Unable to index into dictionary with type"
  getBracketValue _ _ = return $ Sad "Tuple Lookup Bad Input"

  setBracketValue n t v = do
    m <- S.get
    case lookupScope n (getMem m) of
      Just oldVal -> case oldVal of
        Tuple _ ->
          let newVal = updateBracket oldVal t v
           in case newVal of
                Just newVal' -> do
                  S.put (m {getMem = insertScope n newVal' (getMem m)})
                  return $ Happy v
                Nothing -> return $ Sad "Something went wrong while trying to update Tuple value"
        Dictionary _ ->
          let newVal = updateBracket oldVal t v
           in case newVal of
                Just newVal' -> do
                  S.put (m {getMem = insertScope n newVal' (getMem m)})
                  return $ Happy v
                Nothing -> return $ Sad "Something went wrong while trying to update Dictionary value"
        _ -> return $ Sad "Attempting to Index but didn't find Tuple"
      Nothing -> return $ Sad "Attempting to Set Tuple That Doesn't Exist"
    where
      updateBracket :: Value -> Value -> Value -> Maybe Value
      updateBracket (Tuple (x : xs)) (Tuple (y : ys)) val = case y of
        IntVal index ->
          if index == 0
            then
              let returnVal = updateBracket x (Tuple ys) val
               in case returnVal of
                    Just a -> Just $ Tuple (a : xs)
                    Nothing -> Nothing
            else
              let returnVal = updateBracket (Tuple xs) (Tuple (IntVal (index - 1) : ys)) val
               in case returnVal of
                    Just (Tuple a) -> Just $ Tuple (x : a)
                    Nothing -> Nothing
                    _ -> error "Unable to rebuild tuple"
        _ -> Nothing
      updateBracket (Dictionary d) (Tuple (y : ys)) val = case y of
        IntVal index -> case M.lookup index d of
          Just r ->
            let returnVal = updateBracket r (Tuple ys) val
             in case returnVal of
                  Just w -> Just (Dictionary (M.insert index w d))
                  Nothing -> Nothing
          Nothing ->
            let returnVal = updateBracket (IntVal 0) (Tuple ys) val
             in case returnVal of
                  Just w -> Just (Dictionary (M.insert index w d))
                  Nothing -> Nothing
        _ -> Nothing
      updateBracket _ (Tuple []) val = Just val
      updateBracket _ _ _ = Nothing

  selectValue (BoolVal True) c _ = c
  selectValue (BoolVal False) _ t = t
  selectValue (IntVal n) c t = if n /= 0 then c else t
  selectValue (StringVal s) c t = if not (null s) then c else t
  selectValue (Tuple l) c t = if not (null l) then c else t
  selectValue (ClosureVal {}) _ _ = return $ Sad "Type error in select"
  selectValue (Dictionary _) _ _ = return $ Sad "Type error in select"

spec :: Spec
spec = do
  describe "reduceFully" $ do
    let initialMachine = MockMachine {getMem = emptyScope, getInput = [], getOutput = []}

    it "reduces an integer literal" $ do
      let term = Literal 10
      reduceFully term initialMachine `shouldBe` (Right (IntVal 10), initialMachine)

    it "reduces a string literal" $ do
      let term = StringLiteral "hello"
      reduceFully term initialMachine `shouldBe` (Right (StringVal "hello"), initialMachine)

    it "reduces a variable" $ do
      let term = Var "x"
      let machine = initialMachine {getMem = scopeFromList [("x", IntVal 5)]}
      reduceFully term machine `shouldBe` (Right (IntVal 5), machine)

    it "reduces a let expression" $ do
      let term = Seq (Let "x" (Literal 5)) (Var "x")
      let finalMachine = initialMachine {getMem = scopeFromList [("x", IntVal 5)]}
      reduceFully term initialMachine `shouldBe` (Right (IntVal 5), finalMachine)

    it "reduces a sequence" $ do
      let term = Seq (Let "x" (Literal 5)) (Var "x")
      let finalMachine = initialMachine {getMem = scopeFromList [("x", IntVal 5)]}
      reduceFully term initialMachine `shouldBe` (Right (IntVal 5), finalMachine)

    it "reduces an if expression (then)" $ do
      let term = If (BoolLit True) (Literal 10) (Literal 20)
      reduceFully term initialMachine `shouldBe` (Right (IntVal 10), initialMachine)

    it "reduces an if expression (else)" $ do
      let term = If (BoolLit False) (Literal 10) (Literal 20)
      reduceFully term initialMachine `shouldBe` (Right (IntVal 20), initialMachine)

    it "reduces a while loop" $ do
      let term = Seq (Let "x" (Literal 3)) (While (Var "x") (Let "x" (BinaryOps Sub (Var "x") (Literal 1))))
      let finalMachine = initialMachine {getMem = scopeFromList [("x", IntVal 0)]}
      reduceFully term initialMachine `shouldBe` (Right (IntVal 0), finalMachine)

    it "reduces read and write" $ do
      let term = Seq (Read "x") (Write (Var "x"))
      let machine = initialMachine {getInput = [IntVal 42]}
      let finalMachine = machine {getMem = scopeFromList [("x", IntVal 42)], getOutput = [IntVal 42], getInput = []}
      reduceFully term machine `shouldBe` (Right (IntVal 42), finalMachine)

    it "reduces subtraction" $ do
      let term = BinaryOps Sub (Literal 10) (Literal 3)
      reduceFully term initialMachine `shouldBe` (Right (IntVal 7), initialMachine)

    it "reduces addition" $ do
      let term = BinaryOps Add (Literal 10) (Literal 3)
      reduceFully term initialMachine `shouldBe` (Right (IntVal 13), initialMachine)

    it "reduces multiplication" $ do
      let term = BinaryOps Mul (Literal 10) (Literal 3)
      reduceFully term initialMachine `shouldBe` (Right (IntVal 30), initialMachine)

    it "reduces division - nonzero denominator case" $ do
      let term = BinaryOps Div (Literal 12) (Literal 3)
      reduceFully term initialMachine `shouldBe` (Right (IntVal 4), initialMachine)

    it "reduces division - zero denominator case" $ do
      let term = BinaryOps Div (Literal 12) (Literal 0)
      reduceFully term initialMachine `shouldBe` (Left "Cannot divide by 0", initialMachine)

    it "reduces modulus - nonzero denominator case" $ do
      let term = BinaryOps Mod (Literal 12) (Literal 3)
      reduceFully term initialMachine `shouldBe` (Right (IntVal 0), initialMachine)

    it "reduces modulus - zero denominator case" $ do
      let term = BinaryOps Mod (Literal 12) (Literal 0)
      reduceFully term initialMachine `shouldBe` (Left "Cannot mod by 0", initialMachine)

    it "reduces skip" $ do
      let term = Skip
      reduceFully term initialMachine `shouldBe` (Right (IntVal 0), initialMachine)

    it "returns a Sad result for a type error" $ do
      let term = BinaryOps Sub (Literal 10) (StringLiteral "hello")
      let (result, _) = reduceFully term initialMachine
      result `shouldBe` Left "Type error in subtraction"

<<<<<<< HEAD
    it "try catch runs try statement if no error" $ do
      let term = Try (Literal 1) Any (Literal 2)
      reduceFully term initialMachine `shouldBe` (Right (IntVal 1), initialMachine)

    it "try catch runs catch statement if error" $ do
      let term = Try (BinaryOps Div (Literal 1) (Literal 0)) (Specific Arithmetic) (Literal 2)
      reduceFully term initialMachine `shouldBe` (Right (IntVal 2), initialMachine)

    it "try catch errors if both try and catch statements produce errors" $ do
      let term = Try (BinaryOps Add (Literal 1) (StringLiteral "a")) (Specific Type) (BinaryOps Div (Literal 1) (Literal 0))
      reduceFully term initialMachine `shouldBe` (Left "Cannot divide by 0", initialMachine)

    -- Comparison Operations Tests
    it "reduces less than comparison" $ do
      let term = BinaryOps Lt (Literal 5) (Literal 10)
      reduceFully term initialMachine `shouldBe` (Right (BoolVal True), initialMachine)

    it "reduces greater than comparison" $ do
      let term = BinaryOps Gt (Literal 10) (Literal 5)
      reduceFully term initialMachine `shouldBe` (Right (BoolVal True), initialMachine)

    it "reduces less than or equal comparison" $ do
      let term = BinaryOps Lte (Literal 5) (Literal 5)
      reduceFully term initialMachine `shouldBe` (Right (BoolVal True), initialMachine)

    it "reduces greater than or equal comparison" $ do
      let term = BinaryOps Gte (Literal 10) (Literal 5)
      reduceFully term initialMachine `shouldBe` (Right (BoolVal True), initialMachine)

    it "reduces equality comparison for integers" $ do
      let term = BinaryOps Eq (Literal 5) (Literal 5)
      reduceFully term initialMachine `shouldBe` (Right (BoolVal True), initialMachine)
=======
    it "reduces a Tuple" $ do
      let term = TupleTerm [(Literal 10), (StringLiteral "hello"), (BoolLit True)]
      let (result, _) = reduceFully term initialMachine
      result `shouldBe` Right (Tuple [IntVal 10, StringVal "hello", BoolVal True])
>>>>>>> 44ce332b

    it "access a Tuple" $ do
      let term = AccessBracket (TupleTerm [(Literal 10), (StringLiteral "hello"), (BoolLit True)]) (Literal 1)
      let (result, _) = reduceFully term initialMachine
      result `shouldBe` Right (StringVal "hello")

    it "reduces a let tuple expression" $ do
      let term = Seq (Let "x" (TupleTerm [(Literal 10), (StringLiteral "hello"), (BoolLit True)])) (SetBracket "x" (TupleTerm [Literal 2]) (BoolLit False))
      let finalMachine = initialMachine {getMem = scopeFromList [("x", Tuple [IntVal 10, StringVal "hello", BoolVal False])]}
      reduceFully term initialMachine `shouldBe` (Right (BoolVal False), finalMachine)

    it "reduces a let nested tuple expression" $ do
      let term = Seq (Let "x" (TupleTerm [(Literal 10), TupleTerm [StringLiteral "hello"], (BoolLit True)])) (SetBracket "x" (TupleTerm [Literal 1, Literal 0]) (StringLiteral "goodbye"))
      let finalMachine = initialMachine {getMem = scopeFromList [("x", Tuple [IntVal 10, Tuple [StringVal "goodbye"], BoolVal True])]}
      reduceFully term initialMachine `shouldBe` (Right (StringVal "goodbye"), finalMachine)

    -- Logical Operations Tests
    it "reduces logical AND operation" $ do
      let term = BinaryOps And (BoolLit True) (BoolLit True)
      reduceFully term initialMachine `shouldBe` (Right (BoolVal True), initialMachine)

    it "reduces logical OR operation" $ do
      let term = BinaryOps Or (BoolLit False) (BoolLit True)
      reduceFully term initialMachine `shouldBe` (Right (BoolVal True), initialMachine)

    it "reduces logical NOT operation" $ do
      let term = UnaryOps Not (BoolLit False)
      reduceFully term initialMachine `shouldBe` (Right (BoolVal True), initialMachine)

    -- Complex Scenarios Tests
    it "reduces nested if statements" $ do
      let term =
            If
              (BinaryOps Gt (Literal 10) (Literal 5))
              ( If
                  (BinaryOps Lt (Literal 3) (Literal 7))
                  (Literal 1)
                  (Literal 2)
              )
              (Literal 3)
      reduceFully term initialMachine `shouldBe` (Right (IntVal 1), initialMachine)

    it "reduces while loop with complex condition" $ do
      let term =
            Seq
              (Let "x" (Literal 5))
              ( Seq
                  ( While
                      ( BinaryOps
                          And
                          (BinaryOps Gt (Var "x") (Literal 0))
                          (BinaryOps Lt (Var "x") (Literal 10))
                      )
                      (Let "x" (BinaryOps Add (Var "x") (Literal 1)))
                  )
                  (Var "x")
              )
      let finalMachine = initialMachine {getMem = scopeFromList [("x", IntVal 10)]}
      reduceFully term initialMachine `shouldBe` (Right (IntVal 10), finalMachine)

    it "reduces combination of arithmetic and logical operations" $ do
      let term =
            BinaryOps
              And
              (BinaryOps Gt (BinaryOps Add (Literal 5) (Literal 5)) (Literal 8))
              (BinaryOps Lt (BinaryOps Mul (Literal 2) (Literal 3)) (Literal 7))
      reduceFully term initialMachine `shouldBe` (Right (BoolVal True), initialMachine)

    it "handles type error in comparison" $ do
      let term = BinaryOps Lt (Literal 5) (BoolLit True)
      let (result, _) = reduceFully term initialMachine
      result `shouldBe` Left "Type error in <"

    it "handles multiple variables in scope" $ do
      let term =
            Seq
              (Let "x" (Literal 10))
              ( Seq
                  (Let "y" (Literal 5))
                  (BinaryOps Add (Var "x") (Var "y"))
              )
      let finalMachine = initialMachine {getMem = scopeFromList [("x", IntVal 10), ("y", IntVal 5)]}
      reduceFully term initialMachine `shouldBe` (Right (IntVal 15), finalMachine)

    -- Function Application Tests
    it "invokes a zero-argument function" $ do
      let f0 = Fun [] (Literal 42)
      let term = ApplyFun f0 []
      reduceFully term initialMachine `shouldBe` (Right (IntVal 42), initialMachine)

    it "errors when invoking a function that expects arguments" $ do
      let f1 = Fun ["x"] (Var "x")
      let term = ApplyFun f1 []
      let (result, _) = reduceFully term initialMachine
      result `shouldBe` Left "missing arguments: function requires parameters"

    it "errors when applying an argument to a zero-arg function" $ do
      let f0 = Fun [] (Literal 1)
      let term = ApplyFun f0 [Literal 0]
      let (result, _) = reduceFully term initialMachine
      result `shouldBe` Left "too many arguments: function takes 0 arguments"

    it "applies a simple function" $ do
      let inc = Fun ["x"] (BinaryOps Add (Var "x") (Literal 1))
      let term = ApplyFun inc [Literal 41]
      reduceFully term initialMachine `shouldBe` (Right (IntVal 42), initialMachine)

    it "binds parameter in environment for body" $ do
      let f = Fun ["x"] (Var "x")
      let term = ApplyFun f [Literal 7]
      reduceFully term initialMachine `shouldBe` (Right (IntVal 7), initialMachine)

    it "applies a two-argument function" $ do
      let add2 = Fun ["x", "y"] (BinaryOps Add (Var "x") (Var "y"))
      let term = ApplyFun add2 [Literal 2, Literal 3]
      reduceFully term initialMachine `shouldBe` (Right (IntVal 5), initialMachine)

    it "applies a three-argument function via currying" $ do
      let add3 = Fun ["x", "y", "z"] (BinaryOps Add (BinaryOps Add (Var "x") (Var "y")) (Var "z"))
      let term = ApplyFun add3 [Literal 1, Literal 2, Literal 3]
      reduceFully term initialMachine `shouldBe` (Right (IntVal 6), initialMachine)

    it "errors when applying a non-function" $ do
      let term = ApplyFun (Literal 3) [Literal 4]
      let (result, _) = reduceFully term initialMachine
      result `shouldBe` Left "attempt to call a non-function"

    it "returns functions" $ do
      let f0 = Fun ["x"] (Literal 12)
      let f1 = Fun ["y"] f0
      let term = ApplyFun f1 [Literal 5]
      reduceFully term initialMachine `shouldBe` (Right (ClosureVal ["x"] (Literal 12) [("y", IntVal 5)]), initialMachine)

    it "creates local variables in functions" $ do
      let f = Fun ["y"] (Let "x" (Var "y")) -- Should not affect outside x.
      let term = Seq (Let "x" (Literal 1)) (ApplyFun f [Literal 99])
      let machine = initialMachine {getMem = scopeFromList [("x", IntVal 1)]}
      reduceFully term initialMachine `shouldBe` (Right (IntVal 99), machine)

    -- Variable Capture Tests
    it "captures environment for zero-argument functions" $ do
      let f0 = Fun [] (Var "outside")
      let f1 = Fun ["y"] (Seq (Let "outside" (Literal 99)) f0)
      let term = Seq (Let "outside" (Literal 1)) (ApplyFun (ApplyFun f1 [Literal 0]) [])
      let machine = initialMachine {getMem = scopeFromList [("outside", IntVal 1)]}
      reduceFully term initialMachine `shouldBe` (Right (IntVal 99), machine)

    it "captures environment for odd-argument functions" $ do
      let f0 = Fun ["x"] (Var "outside") -- Created inside of f1.
      let f1 = Fun ["y"] (Seq (Let "outside" (Literal 99)) f0)
      -- (f1(0))(0) -> f0(0), where outside refers to the 99 captured in f1.
      let term = Seq (Let "outside" (Literal 1)) (ApplyFun (ApplyFun f1 [Literal 0]) [Literal 0])
      let machine = initialMachine {getMem = scopeFromList [("outside", IntVal 1)]}
      reduceFully term initialMachine `shouldBe` (Right (IntVal 99), machine)

    it "captures environment for even-argument functions" $ do
      let f0 = Fun ["x", "z"] (Var "outside")
      let f1 = Fun ["y"] (Seq (Let "outside" (Literal 99)) f0)
      let term = Seq (Let "outside" (Literal 1)) (ApplyFun (ApplyFun f1 [Literal 0]) [Literal 0, Literal 0])
      let machine = initialMachine {getMem = scopeFromList [("outside", IntVal 1)]}
      reduceFully term initialMachine `shouldBe` (Right (IntVal 99), machine)

    it "captures only the environment at function creation time" $ do
      let f0 = Fun ["x"] (Var "outside")
      let setupTerm = Seq (Let "outside" (Literal 1)) (Let "f" f0) -- Function f created here.
      let f1 = Fun ["y"] (Seq (Let "outside" (Literal 99)) (ApplyFun (Var "f") [Literal 0])) -- 99 should not be captured.
      let term = Seq setupTerm (ApplyFun f1 [Literal 0])
      let closureVal = ClosureVal ["x"] (Var "outside") [("outside", IntVal 1)] -- Captured 1 from outside.
      let machine = initialMachine {getMem = scopeFromList [("outside", IntVal 1), ("f", closureVal)]}
      reduceFully term initialMachine `shouldBe` (Right (IntVal 1), machine)

    it "captures all variables in nested scopes" $ do
      let f0 = Fun ["x"] (BinaryOps Add (Var "a") (Var "b"))
      let f1 = Fun ["y"] (Seq (Let "b" (Literal 4)) f0) -- b created (parent of f0).
      let f2 = Fun ["z"] (Seq (Let "a" (Literal 3)) f1) -- a created (parent of f1).
      let term = ApplyFun (ApplyFun (ApplyFun f2 [Literal 0]) [Literal 0]) [Literal 0]
      reduceFully term initialMachine `shouldBe` (Right (IntVal 7), initialMachine)

    it "handles parameter shadowing" $ do
      let f = Fun ["x"] (Var "x")
      let term = Seq (Let "x" (Literal 1)) (ApplyFun f [Literal 5]) -- Parameter x is 5.
      let machine = initialMachine {getMem = scopeFromList [("x", IntVal 1)]}
      reduceFully term initialMachine `shouldBe` (Right (IntVal 5), machine)

    -- Comparison Operations Tests
    it "reduces less than comparison" $ do
      let term = BinaryOps Lt (Literal 5) (Literal 10)
      reduceFully term initialMachine `shouldBe` (Right (BoolVal True), initialMachine)

    it "reduces greater than comparison" $ do
      let term = BinaryOps Gt (Literal 10) (Literal 5)
      reduceFully term initialMachine `shouldBe` (Right (BoolVal True), initialMachine)

    it "reduces less than or equal comparison" $ do
      let term = BinaryOps Lte (Literal 5) (Literal 5)
      reduceFully term initialMachine `shouldBe` (Right (BoolVal True), initialMachine)

    it "reduces greater than or equal comparison" $ do
      let term = BinaryOps Gte (Literal 10) (Literal 5)
      reduceFully term initialMachine `shouldBe` (Right (BoolVal True), initialMachine)

    it "reduces equality comparison for integers" $ do
      let term = BinaryOps Eq (Literal 5) (Literal 5)
      reduceFully term initialMachine `shouldBe` (Right (BoolVal True), initialMachine)

    it "reduces equality comparison for booleans" $ do
      let term = BinaryOps Eq (BoolLit True) (BoolLit True)
      reduceFully term initialMachine `shouldBe` (Right (BoolVal True), initialMachine)

    it "reduces equality comparison for strings" $ do
      let term = BinaryOps Eq (StringLiteral "hello") (StringLiteral "hello")
      reduceFully term initialMachine `shouldBe` (Right (BoolVal True), initialMachine)

    it "reduces inequality comparison" $ do
      let term = BinaryOps Neq (Literal 5) (Literal 10)
      reduceFully term initialMachine `shouldBe` (Right (BoolVal True), initialMachine)

    it "reduces new dictionary" $ do
      let term = NewDictionary
      reduceFully term initialMachine `shouldBe` (Right (Dictionary (M.fromList [])), initialMachine)

    it "set dictionary" $ do
      let term = Seq (Let "x" (NewDictionary)) (SetBracket "x" (TupleTerm [Literal 3]) (StringLiteral "hello"))
      let finalMachine = initialMachine {getMem = scopeFromList [("x", Dictionary (M.fromList [(3, StringVal "hello")]))]}
      reduceFully term initialMachine `shouldBe` (Right (StringVal "hello"), finalMachine)

    it "access dictionary" $ do
      let term = Seq (Let "x" (NewDictionary)) (Seq (SetBracket "x" (TupleTerm [Literal 3]) (StringLiteral "hello")) (AccessBracket (Var "x") (Literal 3)))
      let finalMachine = initialMachine {getMem = scopeFromList [("x", Dictionary (M.fromList [(3, StringVal "hello")]))]}
      reduceFully term initialMachine `shouldBe` (Right (StringVal "hello"), finalMachine)<|MERGE_RESOLUTION|>--- conflicted
+++ resolved
@@ -264,7 +264,6 @@
       let (result, _) = reduceFully term initialMachine
       result `shouldBe` Left "Type error in subtraction"
 
-<<<<<<< HEAD
     it "try catch runs try statement if no error" $ do
       let term = Try (Literal 1) Any (Literal 2)
       reduceFully term initialMachine `shouldBe` (Right (IntVal 1), initialMachine)
@@ -277,32 +276,10 @@
       let term = Try (BinaryOps Add (Literal 1) (StringLiteral "a")) (Specific Type) (BinaryOps Div (Literal 1) (Literal 0))
       reduceFully term initialMachine `shouldBe` (Left "Cannot divide by 0", initialMachine)
 
-    -- Comparison Operations Tests
-    it "reduces less than comparison" $ do
-      let term = BinaryOps Lt (Literal 5) (Literal 10)
-      reduceFully term initialMachine `shouldBe` (Right (BoolVal True), initialMachine)
-
-    it "reduces greater than comparison" $ do
-      let term = BinaryOps Gt (Literal 10) (Literal 5)
-      reduceFully term initialMachine `shouldBe` (Right (BoolVal True), initialMachine)
-
-    it "reduces less than or equal comparison" $ do
-      let term = BinaryOps Lte (Literal 5) (Literal 5)
-      reduceFully term initialMachine `shouldBe` (Right (BoolVal True), initialMachine)
-
-    it "reduces greater than or equal comparison" $ do
-      let term = BinaryOps Gte (Literal 10) (Literal 5)
-      reduceFully term initialMachine `shouldBe` (Right (BoolVal True), initialMachine)
-
-    it "reduces equality comparison for integers" $ do
-      let term = BinaryOps Eq (Literal 5) (Literal 5)
-      reduceFully term initialMachine `shouldBe` (Right (BoolVal True), initialMachine)
-=======
     it "reduces a Tuple" $ do
       let term = TupleTerm [(Literal 10), (StringLiteral "hello"), (BoolLit True)]
       let (result, _) = reduceFully term initialMachine
       result `shouldBe` Right (Tuple [IntVal 10, StringVal "hello", BoolVal True])
->>>>>>> 44ce332b
 
     it "access a Tuple" $ do
       let term = AccessBracket (TupleTerm [(Literal 10), (StringLiteral "hello"), (BoolLit True)]) (Literal 1)
