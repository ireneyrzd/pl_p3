--- conflicted
+++ resolved
@@ -270,10 +270,7 @@
       let finalMachine = initialMachine {getMem = scopeFromList [("x", IntVal 10), ("y", IntVal 5)]}
       reduceFully term initialMachine `shouldBe` (Right (IntVal 15), finalMachine)
 
-<<<<<<< HEAD
     -- Function Application Tests
-=======
-    -- Function application tests
     it "invokes a zero-argument function" $ do
       let f0 = Fun [] (Literal 42)
       let term = ApplyFun f0 []
@@ -290,7 +287,7 @@
       let term = ApplyFun f0 [Literal 0]
       let (result, _) = reduceFully term initialMachine
       result `shouldBe` Left "too many arguments: function takes 0 arguments"
->>>>>>> 58ead240
+
     it "applies a simple function" $ do
       let inc = Fun ["x"] (BinaryOps Add (Var "x") (Literal 1))
       let term = ApplyFun inc [Literal 41]
@@ -404,76 +401,4 @@
 
     it "reduces inequality comparison" $ do
       let term = BinaryOps Neq (Literal 5) (Literal 10)
-<<<<<<< HEAD
-      reduceFully term initialMachine `shouldBe` (Right (BoolVal True), initialMachine)
-
-    -- Logical Operations Tests
-    it "reduces logical AND operation" $ do
-      let term = BinaryOps And (BoolLit True) (BoolLit True)
-      reduceFully term initialMachine `shouldBe` (Right (BoolVal True), initialMachine)
-
-    it "reduces logical OR operation" $ do
-      let term = BinaryOps Or (BoolLit False) (BoolLit True)
-      reduceFully term initialMachine `shouldBe` (Right (BoolVal True), initialMachine)
-
-    it "reduces logical NOT operation" $ do
-      let term = UnaryOps Not (BoolLit False)
-      reduceFully term initialMachine `shouldBe` (Right (BoolVal True), initialMachine)
-
-    -- Complex Scenarios Tests
-    it "reduces nested if statements" $ do
-      let term =
-            If
-              (BinaryOps Gt (Literal 10) (Literal 5))
-              ( If
-                  (BinaryOps Lt (Literal 3) (Literal 7))
-                  (Literal 1)
-                  (Literal 2)
-              )
-              (Literal 3)
-      reduceFully term initialMachine `shouldBe` (Right (IntVal 1), initialMachine)
-
-    it "reduces while loop with complex condition" $ do
-      let term =
-            Seq
-              (Let "x" (Literal 5))
-              ( Seq
-                  ( While
-                      ( BinaryOps
-                          And
-                          (BinaryOps Gt (Var "x") (Literal 0))
-                          (BinaryOps Lt (Var "x") (Literal 10))
-                      )
-                      (Let "x" (BinaryOps Add (Var "x") (Literal 1)))
-                  )
-                  (Var "x")
-              )
-      let finalMachine = initialMachine {getMem = scopeFromList [("x", IntVal 10)]}
-      reduceFully term initialMachine `shouldBe` (Right (IntVal 10), finalMachine)
-
-    it "reduces combination of arithmetic and logical operations" $ do
-      let term =
-            BinaryOps
-              And
-              (BinaryOps Gt (BinaryOps Add (Literal 5) (Literal 5)) (Literal 8))
-              (BinaryOps Lt (BinaryOps Mul (Literal 2) (Literal 3)) (Literal 7))
-      reduceFully term initialMachine `shouldBe` (Right (BoolVal True), initialMachine)
-
-    it "handles type error in comparison" $ do
-      let term = BinaryOps Lt (Literal 5) (BoolLit True)
-      let (result, _) = reduceFully term initialMachine
-      result `shouldBe` Left "Type error in <"
-
-    it "handles multiple variables in scope" $ do
-      let term =
-            Seq
-              (Let "x" (Literal 10))
-              ( Seq
-                  (Let "y" (Literal 5))
-                  (BinaryOps Add (Var "x") (Var "y"))
-              )
-      let finalMachine = initialMachine {getMem = scopeFromList [("x", IntVal 10), ("y", IntVal 5)]}
-      reduceFully term initialMachine `shouldBe` (Right (IntVal 15), finalMachine)
-=======
-      reduceFully term initialMachine `shouldBe` (Right (BoolVal True), initialMachine)
->>>>>>> 58ead240
+      reduceFully term initialMachine `shouldBe` (Right (BoolVal True), initialMachine)