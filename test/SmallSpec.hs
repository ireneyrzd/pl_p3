--- conflicted
+++ resolved
@@ -117,21 +117,13 @@
 
   setTupleValue n t v = do
     m <- S.get
-<<<<<<< HEAD
-    case M.lookup n (getMem m) of
-=======
     case lookupScope n (getMem m) of
->>>>>>> 05a922cc
       Just oldVal -> case oldVal of
         Tuple _ ->
           let newVal = updateTuple oldVal t v
            in case newVal of
                 Just newVal' -> do
-<<<<<<< HEAD
-                  S.put (m {getMem = M.insert n newVal' (getMem m)})
-=======
                   S.put (m {getMem = insertScope n newVal' (getMem m)})
->>>>>>> 05a922cc
                   return $ Happy v
                 Nothing -> return $ Sad "Something went wrong while trying to update Tuple value"
         _ -> return $ Sad "Attempting to Index but didn't find Tuple"
@@ -259,20 +251,12 @@
 
     it "reduces a let tuple expression" $ do
       let term = Seq (Let "x" (TupleTerm [(Literal 10), (StringLiteral "hello"), (BoolLit True)])) (SetTuple "x" (TupleTerm [Literal 2]) (BoolLit False))
-<<<<<<< HEAD
-      let finalMachine = initialMachine {getMem = M.fromList [("x", Tuple [IntVal 10, StringVal "hello", BoolVal False])]}
-=======
       let finalMachine = initialMachine {getMem = scopeFromList [("x", Tuple [IntVal 10, StringVal "hello", BoolVal False])]}
->>>>>>> 05a922cc
       reduceFully term initialMachine `shouldBe` (Right (BoolVal False), finalMachine)
 
     it "reduces a let nested tuple expression" $ do
       let term = Seq (Let "x" (TupleTerm [(Literal 10), TupleTerm [StringLiteral "hello"], (BoolLit True)])) (SetTuple "x" (TupleTerm [Literal 1, Literal 0]) (StringLiteral "goodbye"))
-<<<<<<< HEAD
-      let finalMachine = initialMachine {getMem = M.fromList [("x", Tuple [IntVal 10, Tuple [StringVal "goodbye"], BoolVal True])]}
-=======
       let finalMachine = initialMachine {getMem = scopeFromList [("x", Tuple [IntVal 10, Tuple [StringVal "goodbye"], BoolVal True])]}
->>>>>>> 05a922cc
       reduceFully term initialMachine `shouldBe` (Right (StringVal "goodbye"), finalMachine)
 
     -- Logical Operations Tests
