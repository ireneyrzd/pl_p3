--- conflicted
+++ resolved
@@ -137,11 +137,8 @@
   selectValue (BoolVal False) _ t = t
   selectValue (IntVal n) c t = if n /= 0 then c else t
   selectValue (StringVal s) c t = if not (null s) then c else t
-<<<<<<< HEAD
   selectValue (Tuple l) c t = if not (null l) then c else t
-=======
   selectValue (ClosureVal {}) _ _ = return $ Sad "Type error in select"
->>>>>>> 58ead240
 
 spec :: Spec
 spec = do
@@ -227,7 +224,6 @@
       let (result, _) = reduceFully term initialMachine
       result `shouldBe` Left "Type error in subtraction"
 
-<<<<<<< HEAD
     it "reduces a Tuple" $ do
       let term = TupleTerm [(Literal 10), (StringLiteral "hello"), (BoolLit True)]
       let (result, _) = reduceFully term initialMachine
@@ -247,7 +243,7 @@
       let term = Seq (Let "x" (TupleTerm [(Literal 10), TupleTerm [StringLiteral "hello"], (BoolLit True)])) (SetTuple "x" (TupleTerm [Literal 1, Literal 0]) (StringLiteral "goodbye"))
       let finalMachine = initialMachine {getMem = M.fromList [("x", Tuple [IntVal 10, Tuple [StringVal "goodbye"], BoolVal True])]}
       reduceFully term initialMachine `shouldBe` (Right (StringVal "goodbye"), finalMachine)
-=======
+
     -- Logical Operations Tests
     it "reduces logical AND operation" $ do
       let term = BinaryOps And (BoolLit True) (BoolLit True)
@@ -389,5 +385,4 @@
 
     it "reduces inequality comparison" $ do
       let term = BinaryOps Neq (Literal 5) (Literal 10)
-      reduceFully term initialMachine `shouldBe` (Right (BoolVal True), initialMachine)
->>>>>>> 58ead240
+      reduceFully term initialMachine `shouldBe` (Right (BoolVal True), initialMachine)