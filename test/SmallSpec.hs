--- conflicted
+++ resolved
@@ -313,8 +313,7 @@
       -- continue skips the addition when x == 2, so sum = 0 + 1 + 3 + 4 = 8
       let finalMachine = initialMachine {getMem = M.fromList [("x", IntVal 5), ("sum", IntVal 8)]}
       reduceFully term initialMachine `shouldBe` (Right (IntVal 8), finalMachine)
-<<<<<<< HEAD
-=======
+    
     it "reduces a while loop with a break statement" $ do
       let term =
             Seq
@@ -487,7 +486,6 @@
       let finalMachine = initialMachine {getMem = M.fromList [("x", IntVal 0), ("y", IntVal 9), ("z", IntVal 0)]}
       reduceFully term initialMachine `shouldBe` (Right (IntVal 0), finalMachine)
 
->>>>>>> 9adf3674
 
     it "reduces combination of arithmetic and logical operations" $ do
       let term =
