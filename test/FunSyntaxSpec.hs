--- conflicted
+++ resolved
@@ -133,15 +133,8 @@
 
     describe "try-catch creation" $ do
       it "parses try-catch any" $ do
-<<<<<<< HEAD
-        parseString "try x catch Any 1" `shouldBe` Right (Try (Var (OnlyStr "x")) (Any) (Literal 1), [])
-=======
-        let result = parse "try x catch Any 1" $ do
-              t <- prog
-              _ <- eof
-              return t
-        result `shouldBe` Right (Try (Var (OnlyStr "x")) Any (Literal 1), [])
->>>>>>> 84d1e9f1
+        parseString "try x catch Any 1" `shouldBe` Right (Try (Var (OnlyStr "x")) Any (Literal 1), [])
+
 
       it "parses try-catch arithmetic" $ do
         parseString "try x catch Arithmetic 1" `shouldBe` Right (Try (Var (OnlyStr "x")) (Specific Arithmetic) (Literal 1), [])
