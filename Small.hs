{-# LANGUAGE ConstrainedClassMethods #-}
{-# LANGUAGE RankNTypes #-}
{-# LANGUAGE TypeFamilies #-}
{-# LANGUAGE TypeOperators #-}

module Small (reduceFully, Machine (..), Result (..), Env) where

import qualified Control.Monad.State as S
import Data.Either
import Debug.Trace (trace)
<<<<<<< HEAD
import Term (BinaryOp (..), Term (..))
import Value (Value (..), valueToInt, valueToTuple)
=======
import Term (BinaryOp (..), Term (..), UnaryOp (..))
import Value (Value (..), valueToInt)
>>>>>>> 58ead240

----- The Machine type class -----

-- The micro-ops that a machine must support
-- Allow an implementation to define its own semantics

class Machine m where
  type V m -- The value type for this machine
  -- Uses associated an associated type family for the value type
  -- This requires the TypeFamilies extension
  -- The way you read the type signature is:
  --    for any type m that is an instance of Machine, there is an associated type (V m)

  -- Get and set variables
  getVar :: String -> Env m
  setVar :: String -> V m -> Env m

  -- I/O
  inputVal :: Env m
  outputVal :: V m -> Env m

  -- Arithmetic and control
  addVal :: V m -> V m -> Env m
  subVal :: V m -> V m -> Env m
  mulVal :: V m -> V m -> Env m
  divVal :: V m -> V m -> Env m
  modVal :: V m -> V m -> Env m
  negVal :: V m -> Env m

  -- Comparison operations (operate on integers, return booleans)
  ltVal :: V m -> V m -> Env m
  gtVal :: V m -> V m -> Env m
  lteVal :: V m -> V m -> Env m
  gteVal :: V m -> V m -> Env m
  eqVal :: V m -> V m -> Env m
  neqVal :: V m -> V m -> Env m

  -- Logical operations (operate on booleans)
  andVal :: V m -> V m -> Env m
  orVal :: V m -> V m -> Env m
  notVal :: V m -> Env m

  getTupleValue :: V m -> V m -> Env m
  setTupleValue :: String -> V m -> V m -> Env m

  -- Control flow - selectValue uses boolean semantics
  selectValue :: V m -> Env m -> Env m -> Env m

----- The Result type -----

data Result a
  = Happy a -- produced an answer
  | Continue Term -- need to keep going
  | Sad String -- error
  deriving (Eq, Show)

----- The Env monad -----

-- abstract semantics that glue micro-ops together

type Env m = S.State m (Result (V m))

premise :: Env m -> (Term -> Term) -> (V m -> Env m) -> Env m
premise e l r = do
  v <- e
  case v of
    Continue t' -> return $ Continue (l t')
    Happy n -> r n
    Sad _ -> return v

------ Small-step reduction ------

reduce_ :: (Machine m, Show m, V m ~ Value) => Term -> Env m
reduce_ (Literal n) =
  return $ Happy $ IntVal n
reduce_ (StringLiteral s) =
  return $ Happy $ StringVal s
reduce_ (Var x) =
  getVar x
reduce_ (Let x t) = do
  premise
    (reduce t)
    (Let x)
    (setVar x)
reduce_ (Seq t1 t2) = do
  premise
    (reduce t1)
    (`Seq` t2)
    (\_ -> return $ Continue t2)
reduce_ (If cond tThen tElse) = do
  premise
    (reduce cond)
    (\cond' -> If cond' tThen tElse)
    (\v -> selectValue v (return $ Continue tThen) (return $ Continue tElse))
reduce_ w@(While cond body) =
  return $ Continue (If cond (Seq body w) Skip)
reduce_ (Read x) =
  premise
    inputVal
    id
    (setVar x)
reduce_ (Write t) = do
  premise
    (reduce t)
    Write
    outputVal
reduce_ Skip =
  return $ Happy (IntVal 0)
reduce_ (BinaryOps op t1 t2) =
  premise
    (reduce t1)
    (\t1' -> BinaryOps op t1' t2)
    ( \v1 ->
        premise
          (reduce t2)
          (BinaryOps op (Literal $ fromRight (-1) (valueToInt v1)))
          (applyBinaryOp op v1)
    )
  where
    applyBinaryOp Add = addVal
    applyBinaryOp Sub = subVal
    applyBinaryOp Mul = mulVal
    applyBinaryOp Div = divVal
    applyBinaryOp Mod = modVal
    applyBinaryOp Lt = ltVal
    applyBinaryOp Gt = gtVal
    applyBinaryOp Lte = lteVal
    applyBinaryOp Gte = gteVal
    applyBinaryOp Eq = eqVal
    applyBinaryOp Neq = neqVal
    applyBinaryOp And = andVal
    applyBinaryOp Or = orVal
reduce_ (BoolLit b) =
  return $ Happy $ BoolVal b
reduce_ (UnaryOps op t) =
  premise
    (reduce t)
<<<<<<< HEAD
    Not
    notVal
reduce_ (TupleTerm elements) =
  case elements of
    (x : xs) ->
      premise
        (reduce x)
        (\term' -> TupleTerm $ term' : xs)
        ( \v1 ->
            premise
              (reduce $ TupleTerm xs)
              ( \term' ->
                  case term' of
                    TupleTerm xs' -> TupleTerm (x : xs')
                    _ -> error "TupleTerm recursion somehow returned a non TupleTerm continuation"
              )
              (\v2 -> return $ Happy $ Tuple $ v1 : (fromRight [] $ valueToTuple v2))
        )
    [] -> return $ Happy $ Tuple []
reduce_ (AccessTuple t i) =
  premise
    (reduce t)
    (\term' -> AccessTuple term' i)
    ( \v1 ->
        premise
          (reduce i)
          (AccessTuple t)
          (getTupleValue v1)
    )
reduce_ (SetTuple name terms val) =
  case terms of
    TupleTerm tupleTerm ->
      premise
        (reduce $ TupleTerm tupleTerm)
        (\terms' -> SetTuple name terms' val)
        ( \terms' ->
            premise
              (reduce val)
              (\val' -> SetTuple name terms val')
              (\val' -> setTupleValue name terms' val')
        )
    _ -> error "SetTuple should only have tuple term as second argument"
=======
    (UnaryOps op)
    (applyUnaryOp op)
  where
    applyUnaryOp Neg = negVal
    applyUnaryOp Not = notVal
reduce_ (Fun xs t) =
  -- very minimal closure, for right now we are ignoring the captured environment since im not worrying about scoping for now
  return $ Happy (ClosureVal xs t [])
reduce_ (ApplyFun tf tas) =
  premise
    (reduce tf)
    (`ApplyFun` tas)
    (reduceArgsAndApply tf tas)

reduceArgsAndApply :: (Machine m, Show m, V m ~ Value) => Term -> [Term] -> Value -> Env m
reduceArgsAndApply tf args funVal =
  case args of
    [] -> applyFuncNoArg funVal
    (a : rest) ->
      premise
        (reduce a)
        (\a' -> ApplyFun tf (a' : rest))
        (applyFunArgList tf rest funVal)

applyFunArgList :: (Machine m, Show m, V m ~ Value) => Term -> [Term] -> Value -> Value -> Env m
applyFunArgList tf rest funVal argVal = do
  res1 <- applyFunArg funVal argVal
  case res1 of
    Happy v1 -> case rest of
      [] -> return (Happy v1)
      _ -> reduceArgsAndApply tf rest v1
    Continue t -> return (Continue t)
    Sad msg -> return (Sad msg)

applyFunArg :: (Machine m, Show m, V m ~ Value) => Value -> Value -> Env m
applyFunArg (ClosureVal [] _ _) _ = do
  return $ Sad "too many arguments: function takes 0 arguments"
applyFunArg (ClosureVal (x : xs) body caps) arg = do
  let newCaps = (x, arg) : caps
  if null xs
    then evalClosureBody body (reverse newCaps)
    else return $ Happy (ClosureVal xs body newCaps)
applyFunArg _ _ = return $ Sad "attempt to call a non-function"

applyFuncNoArg :: (Machine m, Show m, V m ~ Value) => Value -> Env m
applyFuncNoArg (ClosureVal [] body caps) = evalClosureBody body (reverse caps)
applyFuncNoArg (ClosureVal (_ : _) _ _) = return $ Sad "missing arguments: function requires parameters"
applyFuncNoArg _ = return $ Sad "attempt to call a non-function"

-- Bind captured args, evaluate body, restore machine state
evalClosureBody :: (Machine m, Show m, V m ~ Value) => Term -> [(String, Value)] -> Env m
evalClosureBody body caps = do
  m0 <- S.get
  case bindMany caps m0 of
    Left msg -> return (Sad msg)
    Right m1 -> do
      let (res, _m2) = reduceFully body m1
      S.put m0
      case res of
        Left msg -> return $ Sad msg
        Right v -> return $ Happy v

bindMany :: (Machine m, V m ~ Value) => [(String, Value)] -> m -> Either String m
bindMany [] m = Right m
bindMany ((k, v) : rest) m =
  case S.runState (setVar k v) m of
    (Sad msg, _m') -> Left msg
    (Continue _, _m') -> Left "internal: setVar requested Continue"
    (Happy _, m') -> bindMany rest m'
>>>>>>> 58ead240

reduce :: (Machine m, Show m, V m ~ Value) => Term -> Env m
reduce t = do
  e <- S.get
  trace ("Simulating: " ++ show t) () `seq`
    trace ("     Machine: " ++ show e) () `seq`
      reduce_ t

reduceFully :: (Machine m, Show m, V m ~ Value) => Term -> m -> (Either String (V m), m)
reduceFully term machine =
  case S.runState (reduce term) machine of
    (Sad msg, m) -> (Left msg, m)
    (Continue t, m) -> reduceFully t m
    (Happy n, m) -> (Right n, m)<|MERGE_RESOLUTION|>--- conflicted
+++ resolved
@@ -8,13 +8,8 @@
 import qualified Control.Monad.State as S
 import Data.Either
 import Debug.Trace (trace)
-<<<<<<< HEAD
-import Term (BinaryOp (..), Term (..))
+import Term (BinaryOp (..), Term (..), UnaryOp (..))
 import Value (Value (..), valueToInt, valueToTuple)
-=======
-import Term (BinaryOp (..), Term (..), UnaryOp (..))
-import Value (Value (..), valueToInt)
->>>>>>> 58ead240
 
 ----- The Machine type class -----
 
@@ -152,9 +147,19 @@
 reduce_ (UnaryOps op t) =
   premise
     (reduce t)
-<<<<<<< HEAD
-    Not
-    notVal
+    (UnaryOps op)
+    (applyUnaryOp op)
+  where
+    applyUnaryOp Neg = negVal
+    applyUnaryOp Not = notVal
+reduce_ (Fun xs t) =
+  -- very minimal closure, for right now we are ignoring the captured environment since im not worrying about scoping for now
+  return $ Happy (ClosureVal xs t [])
+reduce_ (ApplyFun tf tas) =
+  premise
+    (reduce tf)
+    (`ApplyFun` tas)
+    (reduceArgsAndApply tf tas)
 reduce_ (TupleTerm elements) =
   case elements of
     (x : xs) ->
@@ -195,20 +200,6 @@
               (\val' -> setTupleValue name terms' val')
         )
     _ -> error "SetTuple should only have tuple term as second argument"
-=======
-    (UnaryOps op)
-    (applyUnaryOp op)
-  where
-    applyUnaryOp Neg = negVal
-    applyUnaryOp Not = notVal
-reduce_ (Fun xs t) =
-  -- very minimal closure, for right now we are ignoring the captured environment since im not worrying about scoping for now
-  return $ Happy (ClosureVal xs t [])
-reduce_ (ApplyFun tf tas) =
-  premise
-    (reduce tf)
-    (`ApplyFun` tas)
-    (reduceArgsAndApply tf tas)
 
 reduceArgsAndApply :: (Machine m, Show m, V m ~ Value) => Term -> [Term] -> Value -> Env m
 reduceArgsAndApply tf args funVal =
@@ -265,7 +256,6 @@
     (Sad msg, _m') -> Left msg
     (Continue _, _m') -> Left "internal: setVar requested Continue"
     (Happy _, m') -> bindMany rest m'
->>>>>>> 58ead240
 
 reduce :: (Machine m, Show m, V m ~ Value) => Term -> Env m
 reduce t = do
