{-# LANGUAGE ConstrainedClassMethods #-}
{-# LANGUAGE RankNTypes #-}
{-# LANGUAGE TypeFamilies #-}
{-# LANGUAGE TypeOperators #-}

module Small (reduceFully, Machine (..), Result (..), Error, Env) where

import qualified Control.Monad.State as S
import Data.Either
import Debug.Trace (trace)
<<<<<<< HEAD
import Term (BinaryOp (..), Term (..), ErrorKind (..), ErrorKindOrAny (..))
=======
import Term (BinaryOp (..), Term (..), UnaryOp (..))
>>>>>>> ebf76036
import Value (Value (..), valueToInt)

----- The Machine type class -----

-- The micro-ops that a machine must support
-- Allow an implementation to define its own semantics

class Machine m where
  type V m -- The value type for this machine
  -- Uses associated an associated type family for the value type
  -- This requires the TypeFamilies extension
  -- The way you read the type signature is:
  --    for any type m that is an instance of Machine, there is an associated type (V m)

  -- Get and set variables
  getVar :: String -> Env m
  setVar :: String -> V m -> Env m

  -- I/O
  inputVal :: Env m
  outputVal :: V m -> Env m

  -- Arithmetic and control
  addVal :: V m -> V m -> Env m
  subVal :: V m -> V m -> Env m
  mulVal :: V m -> V m -> Env m
  divVal :: V m -> V m -> Env m
  modVal :: V m -> V m -> Env m
  negVal :: V m -> Env m

  -- Comparison operations (operate on integers, return booleans)
  ltVal :: V m -> V m -> Env m
  gtVal :: V m -> V m -> Env m
  lteVal :: V m -> V m -> Env m
  gteVal :: V m -> V m -> Env m
  eqVal :: V m -> V m -> Env m
  neqVal :: V m -> V m -> Env m

  -- Logical operations (operate on booleans)
  andVal :: V m -> V m -> Env m
  orVal :: V m -> V m -> Env m
  notVal :: V m -> Env m

  -- Control flow - selectValue uses boolean semantics
  selectValue :: V m -> Env m -> Env m -> Env m

----- The Result type -----

type Error = (ErrorKind, String)

data Result a
  = Happy a -- produced an answer
  | Continue Term -- need to keep going
  | Sad Error -- error
  deriving (Eq, Show)

----- The Env monad -----

-- abstract semantics that glue micro-ops together

type Env m = S.State m (Result (V m))

premise :: Env m -> (Term -> Term) -> (V m -> Env m) -> Env m
premise e l r = do
  v <- e
  case v of
    Continue t' -> return $ Continue (l t')
    Happy n -> r n
    Sad _ -> return v

-- Helper for try-catch statement
errorShouldBeCaught :: ErrorKind -> ErrorKindOrAny -> Bool
errorShouldBeCaught _ Any = True
errorShouldBeCaught resultErrorKind (Specific catchableErrorKind) = resultErrorKind == catchableErrorKind
------ Small-step reduction ------

reduce_ :: (Machine m, Show m, V m ~ Value) => Term -> Env m
reduce_ (Literal n) =
  return $ Happy $ IntVal n
reduce_ (StringLiteral s) =
  return $ Happy $ StringVal s
reduce_ (Var x) =
  getVar x
reduce_ (Let x t) = do
  premise
    (reduce t)
    (Let x)
    (setVar x)
reduce_ (Seq t1 t2) = do
  premise
    (reduce t1)
    (`Seq` t2)
    (\_ -> return $ Continue t2)
reduce_ (If cond tThen tElse) = do
  premise
    (reduce cond)
    (\cond' -> If cond' tThen tElse)
    (\v -> selectValue v (return $ Continue tThen) (return $ Continue tElse))
reduce_ (Try tTry catchableErrorKindOrAny tCatch) = do
  vTry <- (reduce tTry)
  case vTry of
    Continue tTry' -> return $ Continue (Try tTry' catchableErrorKindOrAny tCatch)
    Happy n -> return $ Happy n
    Sad (resultErrorKind, _) | errorShouldBeCaught resultErrorKind catchableErrorKindOrAny-> return $ Continue tCatch
    Sad _ -> return vTry
reduce_ w@(While cond body) =
  return $ Continue (If cond (Seq body w) Skip)
reduce_ (Read x) =
  premise
    inputVal
    id
    (setVar x)
reduce_ (Write t) = do
  premise
    (reduce t)
    Write
    outputVal
reduce_ Skip =
  return $ Happy (IntVal 0)
reduce_ (BinaryOps op t1 t2) =
  premise
    (reduce t1)
    (\t1' -> BinaryOps op t1' t2)
    ( \v1 ->
        premise
          (reduce t2)
          (BinaryOps op (Literal $ fromRight (-1) (valueToInt v1)))
          (applyBinaryOp op v1)
    )
  where
    applyBinaryOp Add = addVal
    applyBinaryOp Sub = subVal
    applyBinaryOp Mul = mulVal
    applyBinaryOp Div = divVal
    applyBinaryOp Mod = modVal
    applyBinaryOp Lt = ltVal
    applyBinaryOp Gt = gtVal
    applyBinaryOp Lte = lteVal
    applyBinaryOp Gte = gteVal
    applyBinaryOp Eq = eqVal
    applyBinaryOp Neq = neqVal
    applyBinaryOp And = andVal
    applyBinaryOp Or = orVal
reduce_ (BoolLit b) =
  return $ Happy $ BoolVal b
reduce_ (UnaryOps op t) =
  premise
    (reduce t)
    (UnaryOps op)
    (applyUnaryOp op)
  where
    applyUnaryOp Neg = negVal
    applyUnaryOp Not = notVal

reduce :: (Machine m, Show m, V m ~ Value) => Term -> Env m
reduce t = do
  e <- S.get
  trace ("Simulating: " ++ show t) () `seq`
    trace ("     Machine: " ++ show e) () `seq`
      reduce_ t

reduceFully :: (Machine m, Show m, V m ~ Value) => Term -> m -> (Either String (V m), m)
reduceFully term machine =
  case S.runState (reduce term) machine of
    (Sad (_, message), m) -> (Left message, m)
    (Continue t, m) -> reduceFully t m
    (Happy n, m) -> (Right n, m)<|MERGE_RESOLUTION|>--- conflicted
+++ resolved
@@ -8,11 +8,7 @@
 import qualified Control.Monad.State as S
 import Data.Either
 import Debug.Trace (trace)
-<<<<<<< HEAD
-import Term (BinaryOp (..), Term (..), ErrorKind (..), ErrorKindOrAny (..))
-=======
-import Term (BinaryOp (..), Term (..), UnaryOp (..))
->>>>>>> ebf76036
+import Term (BinaryOp (..), Term (..), UnaryOp (..), ErrorKind (..), ErrorKindOrAny (..))
 import Value (Value (..), valueToInt)
 
 ----- The Machine type class -----
