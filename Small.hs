--- conflicted
+++ resolved
@@ -123,7 +123,6 @@
     (reduce cond)
     (\cond' -> If cond' tThen tElse)
     (\v -> selectValue v (return $ Continue tThen) (return $ Continue tElse))
-<<<<<<< HEAD
 reduce_ (Try tTry catchableErrorKindOrAny tCatch) = do
   vTry <- reduce tTry
   case vTry of
@@ -131,9 +130,6 @@
     Happy n -> return $ Happy n
     Sad (resultErrorKind, _) | errorShouldBeCaught resultErrorKind catchableErrorKindOrAny -> return $ Continue tCatch
     Sad _ -> return vTry
-reduce_ w@(While cond body) =
-  return $ Continue (If cond (Seq body w) Skip)
-=======
 reduce_ (While cond body) = do
   premise
     (reduce cond)
@@ -154,7 +150,6 @@
               return $ Continue Skip
           )
     )
->>>>>>> e1c8ba02
 reduce_ (Read x) =
   premise
     inputVal
@@ -279,18 +274,18 @@
 
 applyFunArg :: (Machine m, Show m, V m ~ Value) => Value -> Value -> Env m
 applyFunArg (ClosureVal [] _ _) _ = do
-  return $ Sad "too many arguments: function takes 0 arguments"
+  return $ Sad (Arguments, "too many arguments: function takes 0 arguments")
 applyFunArg (ClosureVal (x : xs) body caps) arg = do
   let newCaps = caps ++ [(x, arg)]
   if null xs
     then evalClosureBody body newCaps
     else return $ Happy (ClosureVal xs body newCaps)
-applyFunArg _ _ = return $ Sad "attempt to call a non-function"
+applyFunArg _ _ = return $ Sad (Type, "attempt to call a non-function")
 
 applyFuncNoArg :: (Machine m, Show m, V m ~ Value) => Value -> Env m
 applyFuncNoArg (ClosureVal [] body caps) = evalClosureBody body caps
-applyFuncNoArg (ClosureVal (_ : _) _ _) = return $ Sad "missing arguments: function requires parameters"
-applyFuncNoArg _ = return $ Sad "attempt to call a non-function"
+applyFuncNoArg (ClosureVal (_ : _) _ _) = return $ Sad (Arguments, "missing arguments: function requires parameters")
+applyFuncNoArg _ = return $ Sad (Type, "attempt to call a non-function")
 
 -- Bind captured args, evaluate body, restore machine state
 evalClosureBody :: (Machine m, Show m, V m ~ Value) => Term -> [(String, Value)] -> Env m
@@ -298,21 +293,21 @@
   m0 <- S.get
   let (_resPush, m1) = S.runState (pushScope []) m0
   case bindMany caps m1 of
-    Left msg -> return (Sad msg)
+    Left msg -> return $ Sad msg
     Right m2 -> do
       let (res, m3) = reduceFully body m2
       let (_resPop, m4) = S.runState popScope m3 -- Restore previous scope.
       S.put m4
       case res of
-        Left msg -> return $ Sad msg
+        Left msg -> return $ Sad (Arguments, msg)
         Right v -> return $ Happy v
 
-bindMany :: (Machine m, V m ~ Value) => [(String, Value)] -> m -> Either String m
+bindMany :: (Machine m, V m ~ Value) => [(String, Value)] -> m -> Either Error m
 bindMany [] m = Right m
 bindMany ((k, v) : rest) m =
   case S.runState (setVar k v) m of
     (Sad msg, _m') -> Left msg
-    (Continue _, _m') -> Left "internal: setVar requested Continue"
+    (Continue _, _m') -> Left (Arguments, "internal: setVar requested Continue")
     (Happy _, m') -> bindMany rest m'
 
 reduce :: (Machine m, Show m, V m ~ Value) => Term -> Env m
@@ -325,15 +320,10 @@
 reduceFully :: (Machine m, Show m, V m ~ Value) => Term -> m -> (Either String (V m), m)
 reduceFully term machine =
   case S.runState (reduce term) machine of
-<<<<<<< HEAD
     (Sad (_, message), m) -> (Left message, m)
-    (Continue t, m) -> reduceFully t m
-=======
-    (Sad msg, m) -> (Left msg, m)
     (Continue t, m) -> do
       case t of
         BreakSignal -> (Left "unhandled break signal", m)
         ContinueSignal -> (Left "unhandled continue signal", m)
         _ -> reduceFully t m
->>>>>>> e1c8ba02
     (Happy n, m) -> (Right n, m)