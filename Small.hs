{-# LANGUAGE ConstrainedClassMethods #-}
{-# LANGUAGE RankNTypes #-}
{-# LANGUAGE TypeFamilies #-}
{-# LANGUAGE TypeOperators #-}

module Small (reduceFully, Machine (..), Result (..), Env) where

import qualified Control.Monad.State as S
import Data.Either
import Debug.Trace (trace)
import Term (BinaryOp (..), Term (..), UnaryOp (..))
import Value (Value (..), valueToInt)

----- The Machine type class -----

-- The micro-ops that a machine must support
-- Allow an implementation to define its own semantics

class Machine m where
  type V m -- The value type for this machine
  -- Uses associated an associated type family for the value type
  -- This requires the TypeFamilies extension
  -- The way you read the type signature is:
  --    for any type m that is an instance of Machine, there is an associated type (V m)

  -- Get and set variables
  getVar :: String -> Env m
  setVar :: String -> V m -> Env m

  -- Lexical scoping
  getScope :: m -> [(String, Value)] -- Variable bindings only.
  pushScope :: [(String, Value)] -> Env m
  popScope :: Env m

  -- I/O
  inputVal :: Env m
  outputVal :: V m -> Env m

  -- Arithmetic and control
  addVal :: V m -> V m -> Env m
  subVal :: V m -> V m -> Env m
  mulVal :: V m -> V m -> Env m
  divVal :: V m -> V m -> Env m
  modVal :: V m -> V m -> Env m
  negVal :: V m -> Env m

  -- Comparison operations (operate on integers, return booleans)
  ltVal :: V m -> V m -> Env m
  gtVal :: V m -> V m -> Env m
  lteVal :: V m -> V m -> Env m
  gteVal :: V m -> V m -> Env m
  eqVal :: V m -> V m -> Env m
  neqVal :: V m -> V m -> Env m

  -- Logical operations (operate on booleans)
  andVal :: V m -> V m -> Env m
  orVal :: V m -> V m -> Env m
  notVal :: V m -> Env m

  -- Control flow - selectValue uses boolean semantics
  selectValue :: V m -> Env m -> Env m -> Env m

----- The Result type -----

data Result a
  = Happy a -- produced an answer
  | Continue Term -- need to keep going
  | Sad String -- error
  deriving (Eq, Show)

----- The Env monad -----

-- abstract semantics that glue micro-ops together

type Env m = S.State m (Result (V m))

premise :: Env m -> (Term -> Term) -> (V m -> Env m) -> Env m
premise e l r = do
  v <- e
  case v of
    Continue t' -> return $ Continue (l t')
    Happy n -> r n
    Sad _ -> return v

------ Small-step reduction ------

reduce_ :: (Machine m, Show m, V m ~ Value) => Term -> Env m
reduce_ (Literal n) =
  return $ Happy $ IntVal n
reduce_ (StringLiteral s) =
  return $ Happy $ StringVal s
reduce_ (Var x) =
  getVar x
reduce_ (Let x t) = do
  premise
    (reduce t)
    (Let x)
    (setVar x)
reduce_ (Seq t1 t2) = do
  premise
    (reduce t1)
    (`Seq` t2)
    (\_ -> return $ Continue t2)
reduce_ (If cond tThen tElse) = do
  premise
    (reduce cond)
    (\cond' -> If cond' tThen tElse)
    (\v -> selectValue v (return $ Continue tThen) (return $ Continue tElse))
reduce_ w@(While cond body) =
  return $ Continue (If cond (Seq body w) Skip)
reduce_ (Read x) =
  premise
    inputVal
    id
    (setVar x)
reduce_ (Write t) = do
  premise
    (reduce t)
    Write
    outputVal
reduce_ Skip =
  return $ Happy (IntVal 0)
reduce_ (BinaryOps op t1 t2) =
  premise
    (reduce t1)
    (\t1' -> BinaryOps op t1' t2)
    ( \v1 ->
        premise
          (reduce t2)
          (BinaryOps op (Literal $ fromRight (-1) (valueToInt v1)))
          (applyBinaryOp op v1)
    )
  where
    applyBinaryOp Add = addVal
    applyBinaryOp Sub = subVal
    applyBinaryOp Mul = mulVal
    applyBinaryOp Div = divVal
    applyBinaryOp Mod = modVal
    applyBinaryOp Lt = ltVal
    applyBinaryOp Gt = gtVal
    applyBinaryOp Lte = lteVal
    applyBinaryOp Gte = gteVal
    applyBinaryOp Eq = eqVal
    applyBinaryOp Neq = neqVal
    applyBinaryOp And = andVal
    applyBinaryOp Or = orVal
reduce_ (BoolLit b) =
  return $ Happy $ BoolVal b
reduce_ (UnaryOps op t) =
  premise
    (reduce t)
<<<<<<< HEAD
    Not
    notVal
reduce_ (Fun x t) = do
  env <- S.get
  let vars = getScope env
  return $ Happy (ClosureVal x t vars)
reduce_ (App tf ta) =
  premise
    (reduce tf)
    (`App` ta)
    (premise (reduce ta) (App tf) . apply)

apply :: (Machine m, Show m, V m ~ Value) => Value -> Value -> Env m
apply (ClosureVal x body _caps) arg = do
  m0 <- S.get
  let  (_resPush, m1) = S.runState (pushScope _caps) m0
  let (_resSet, m2) = S.runState (setVar x arg) m1
  let (res, m3) = reduceFully body m2
  let (_resPop, m4) = S.runState popScope m3 -- Restore previous scope.
  S.put m4
  case res of
    Left msg -> return $ Sad msg
    Right v -> return $ Happy v
apply _ _ = return $ Sad "attempt to call a non-function"
=======
    (UnaryOps op)
    (applyUnaryOp op)
  where
    applyUnaryOp Neg = negVal
    applyUnaryOp Not = notVal
>>>>>>> ebf76036

reduce :: (Machine m, Show m, V m ~ Value) => Term -> Env m
reduce t = do
  e <- S.get
  trace ("Simulating: " ++ show t) () `seq`
    trace ("     Machine: " ++ show e) () `seq`
      reduce_ t

reduceFully :: (Machine m, Show m, V m ~ Value) => Term -> m -> (Either String (V m), m)
reduceFully term machine =
  case S.runState (reduce term) machine of
    (Sad msg, m) -> (Left msg, m)
    (Continue t, m) -> reduceFully t m
    (Happy n, m) -> (Right n, m)<|MERGE_RESOLUTION|>--- conflicted
+++ resolved
@@ -149,9 +149,11 @@
 reduce_ (UnaryOps op t) =
   premise
     (reduce t)
-<<<<<<< HEAD
-    Not
-    notVal
+    (UnaryOps op)
+    (applyUnaryOp op)
+  where
+    applyUnaryOp Neg = negVal
+    applyUnaryOp Not = notVal
 reduce_ (Fun x t) = do
   env <- S.get
   let vars = getScope env
@@ -174,13 +176,6 @@
     Left msg -> return $ Sad msg
     Right v -> return $ Happy v
 apply _ _ = return $ Sad "attempt to call a non-function"
-=======
-    (UnaryOps op)
-    (applyUnaryOp op)
-  where
-    applyUnaryOp Neg = negVal
-    applyUnaryOp Not = notVal
->>>>>>> ebf76036
 
 reduce :: (Machine m, Show m, V m ~ Value) => Term -> Env m
 reduce t = do
