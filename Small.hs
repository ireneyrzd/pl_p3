--- conflicted
+++ resolved
@@ -46,10 +46,6 @@
 ----- The Env monad -----
 
 -- abstract semantics that glue micro-ops together
-<<<<<<< HEAD
-type Env m = (Machine m) => S.State m (Result (V m))
-=======
->>>>>>> 5119af46
 
 type Env m = (Machine m) => S.State m (Result (V m))
 
