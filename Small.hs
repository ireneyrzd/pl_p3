--- conflicted
+++ resolved
@@ -209,12 +209,8 @@
   where
     applyUnaryOp Neg = negVal
     applyUnaryOp Not = notVal
-<<<<<<< HEAD
     applyUnaryOp BitNot = bitNotVal
-reduce_ (BreakSignal) =
-=======
 reduce_ BreakSignal =
->>>>>>> e2759ebf
   return $ Continue BreakSignal
 reduce_ ContinueSignal =
   return $ Continue ContinueSignal
