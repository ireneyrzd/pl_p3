{-# LANGUAGE ConstrainedClassMethods #-}
{-# LANGUAGE RankNTypes #-}
{-# LANGUAGE TypeFamilies #-}
{-# LANGUAGE TypeOperators #-}

module Small (reduceFully, Machine (..), Result (..), Env) where

import qualified Control.Monad.State as S
import Data.Either
import Debug.Trace (trace)
import Term (BinaryOp (..), Term (..), UnaryOp (..))
import Value (Value (..), valueToInt)

----- The Machine type class -----

-- The micro-ops that a machine must support
-- Allow an implementation to define its own semantics

class Machine m where
  type V m -- The value type for this machine
  -- Uses associated an associated type family for the value type
  -- This requires the TypeFamilies extension
  -- The way you read the type signature is:
  --    for any type m that is an instance of Machine, there is an associated type (V m)

  -- Get and set variables
  getVar :: String -> Env m
  setVar :: String -> V m -> Env m

  -- Lexical scoping
  getScope :: m -> [(String, Value)] -- Variable bindings only.
  pushScope :: [(String, Value)] -> Env m
  popScope :: Env m

  -- I/O
  inputVal :: Env m
  outputVal :: V m -> Env m

  -- Arithmetic and control
  addVal :: V m -> V m -> Env m
  subVal :: V m -> V m -> Env m
  mulVal :: V m -> V m -> Env m
  divVal :: V m -> V m -> Env m
  modVal :: V m -> V m -> Env m
  negVal :: V m -> Env m

  -- Comparison operations (operate on integers, return booleans)
  ltVal :: V m -> V m -> Env m
  gtVal :: V m -> V m -> Env m
  lteVal :: V m -> V m -> Env m
  gteVal :: V m -> V m -> Env m
  eqVal :: V m -> V m -> Env m
  neqVal :: V m -> V m -> Env m

  -- Logical operations (operate on booleans)
  andVal :: V m -> V m -> Env m
  orVal :: V m -> V m -> Env m
  notVal :: V m -> Env m

  -- Control flow - selectValue uses boolean semantics
  selectValue :: V m -> Env m -> Env m -> Env m

----- The Result type -----

data Result a
  = Happy a -- produced an answer
  | Continue Term -- need to keep going
  | Sad String -- error
  deriving (Eq, Show)

----- The Env monad -----

-- abstract semantics that glue micro-ops together

type Env m = S.State m (Result (V m))

premise :: Env m -> (Term -> Term) -> (V m -> Env m) -> Env m
premise e l r = do
  v <- e
  case v of
    Continue t' -> return $ Continue (l t')
    Happy n -> r n
    Sad _ -> return v

------ Small-step reduction ------

reduce_ :: (Machine m, Show m, V m ~ Value) => Term -> Env m
reduce_ (Literal n) =
  return $ Happy $ IntVal n
reduce_ (StringLiteral s) =
  return $ Happy $ StringVal s
reduce_ (Var x) =
  getVar x
reduce_ (Let x t) = do
  premise
    (reduce t)
    (Let x)
    (setVar x)
reduce_ (Seq t1 t2) = do
  premise
    (reduce t1)
    (`Seq` t2)
    (\_ -> return $ Continue t2)
reduce_ (If cond tThen tElse) = do
  premise
    (reduce cond)
    (\cond' -> If cond' tThen tElse)
    (\v -> selectValue v (return $ Continue tThen) (return $ Continue tElse))
reduce_ w@(While cond body) =
  return $ Continue (If cond (Seq body w) Skip)
reduce_ (Read x) =
  premise
    inputVal
    id
    (setVar x)
reduce_ (Write t) = do
  premise
    (reduce t)
    Write
    outputVal
reduce_ Skip =
  return $ Happy (IntVal 0)
reduce_ (BinaryOps op t1 t2) =
  premise
    (reduce t1)
    (\t1' -> BinaryOps op t1' t2)
    ( \v1 ->
        premise
          (reduce t2)
          (BinaryOps op (Literal $ fromRight (-1) (valueToInt v1)))
          (applyBinaryOp op v1)
    )
  where
    applyBinaryOp Add = addVal
    applyBinaryOp Sub = subVal
    applyBinaryOp Mul = mulVal
    applyBinaryOp Div = divVal
    applyBinaryOp Mod = modVal
    applyBinaryOp Lt = ltVal
    applyBinaryOp Gt = gtVal
    applyBinaryOp Lte = lteVal
    applyBinaryOp Gte = gteVal
    applyBinaryOp Eq = eqVal
    applyBinaryOp Neq = neqVal
    applyBinaryOp And = andVal
    applyBinaryOp Or = orVal
reduce_ (BoolLit b) =
  return $ Happy $ BoolVal b
reduce_ (UnaryOps op t) =
  premise
    (reduce t)
    (UnaryOps op)
    (applyUnaryOp op)
  where
    applyUnaryOp Neg = negVal
    applyUnaryOp Not = notVal
<<<<<<< HEAD
reduce_ (Fun x t) = do
  env <- S.get
  let vars = getScope env
  return $ Happy (ClosureVal x t vars)
reduce_ (App tf ta) =
  premise
    (reduce tf)
    (`App` ta)
    (premise (reduce ta) (App tf) . apply)

apply :: (Machine m, Show m, V m ~ Value) => Value -> Value -> Env m
apply (ClosureVal x body _caps) arg = do
  m0 <- S.get
  let (_resPush, m1) = S.runState (pushScope _caps) m0
  let (_resSet, m2) = S.runState (setVar x arg) m1
  let (res, m3) = reduceFully body m2
  let (_resPop, m4) = S.runState popScope m3 -- Restore previous scope.
  S.put m4
  case res of
    Left msg -> return $ Sad msg
    Right v -> return $ Happy v
apply _ _ = return $ Sad "attempt to call a non-function"
=======
reduce_ (Fun xs t) =
  -- very minimal closure, for right now we are ignoring the captured environment since im not worrying about scoping for now
  return $ Happy (ClosureVal xs t [])
reduce_ (ApplyFun tf tas) =
  premise
    (reduce tf)
    (`ApplyFun` tas)
    (reduceArgsAndApply tf tas)

reduceArgsAndApply :: (Machine m, Show m, V m ~ Value) => Term -> [Term] -> Value -> Env m
reduceArgsAndApply tf args funVal =
  case args of
    [] -> applyFuncNoArg funVal
    (a : rest) ->
      premise
        (reduce a)
        (\a' -> ApplyFun tf (a' : rest))
        (applyFunArgList tf rest funVal)

applyFunArgList :: (Machine m, Show m, V m ~ Value) => Term -> [Term] -> Value -> Value -> Env m
applyFunArgList tf rest funVal argVal = do
  res1 <- applyFunArg funVal argVal
  case res1 of
    Happy v1 -> case rest of
      [] -> return (Happy v1)
      _ -> reduceArgsAndApply tf rest v1
    Continue t -> return (Continue t)
    Sad msg -> return (Sad msg)

applyFunArg :: (Machine m, Show m, V m ~ Value) => Value -> Value -> Env m
applyFunArg (ClosureVal [] _ _) _ = do
  return $ Sad "too many arguments: function takes 0 arguments"
applyFunArg (ClosureVal (x : xs) body caps) arg = do
  let newCaps = (x, arg) : caps
  if null xs
    then evalClosureBody body (reverse newCaps)
    else return $ Happy (ClosureVal xs body newCaps)
applyFunArg _ _ = return $ Sad "attempt to call a non-function"

applyFuncNoArg :: (Machine m, Show m, V m ~ Value) => Value -> Env m
applyFuncNoArg (ClosureVal [] body caps) = evalClosureBody body (reverse caps)
applyFuncNoArg (ClosureVal (_ : _) _ _) = return $ Sad "missing arguments: function requires parameters"
applyFuncNoArg _ = return $ Sad "attempt to call a non-function"

-- Bind captured args, evaluate body, restore machine state
evalClosureBody :: (Machine m, Show m, V m ~ Value) => Term -> [(String, Value)] -> Env m
evalClosureBody body caps = do
  m0 <- S.get
  case bindMany caps m0 of
    Left msg -> return (Sad msg)
    Right m1 -> do
      let (res, _m2) = reduceFully body m1
      S.put m0
      case res of
        Left msg -> return $ Sad msg
        Right v -> return $ Happy v

bindMany :: (Machine m, V m ~ Value) => [(String, Value)] -> m -> Either String m
bindMany [] m = Right m
bindMany ((k, v) : rest) m =
  case S.runState (setVar k v) m of
    (Sad msg, _m') -> Left msg
    (Continue _, _m') -> Left "internal: setVar requested Continue"
    (Happy _, m') -> bindMany rest m'
>>>>>>> 91276614

reduce :: (Machine m, Show m, V m ~ Value) => Term -> Env m
reduce t = do
  e <- S.get
  trace ("Simulating: " ++ show t) () `seq`
    trace ("     Machine: " ++ show e) () `seq`
      reduce_ t

reduceFully :: (Machine m, Show m, V m ~ Value) => Term -> m -> (Either String (V m), m)
reduceFully term machine =
  case S.runState (reduce term) machine of
    (Sad msg, m) -> (Left msg, m)
    (Continue t, m) -> reduceFully t m
    (Happy n, m) -> (Right n, m)<|MERGE_RESOLUTION|>--- conflicted
+++ resolved
@@ -154,33 +154,10 @@
   where
     applyUnaryOp Neg = negVal
     applyUnaryOp Not = notVal
-<<<<<<< HEAD
-reduce_ (Fun x t) = do
+reduce_ (Fun xs t) = do
   env <- S.get
   let vars = getScope env
-  return $ Happy (ClosureVal x t vars)
-reduce_ (App tf ta) =
-  premise
-    (reduce tf)
-    (`App` ta)
-    (premise (reduce ta) (App tf) . apply)
-
-apply :: (Machine m, Show m, V m ~ Value) => Value -> Value -> Env m
-apply (ClosureVal x body _caps) arg = do
-  m0 <- S.get
-  let (_resPush, m1) = S.runState (pushScope _caps) m0
-  let (_resSet, m2) = S.runState (setVar x arg) m1
-  let (res, m3) = reduceFully body m2
-  let (_resPop, m4) = S.runState popScope m3 -- Restore previous scope.
-  S.put m4
-  case res of
-    Left msg -> return $ Sad msg
-    Right v -> return $ Happy v
-apply _ _ = return $ Sad "attempt to call a non-function"
-=======
-reduce_ (Fun xs t) =
-  -- very minimal closure, for right now we are ignoring the captured environment since im not worrying about scoping for now
-  return $ Happy (ClosureVal xs t [])
+  return $ Happy (ClosureVal xs t vars)
 reduce_ (ApplyFun tf tas) =
   premise
     (reduce tf)
@@ -211,7 +188,7 @@
 applyFunArg (ClosureVal [] _ _) _ = do
   return $ Sad "too many arguments: function takes 0 arguments"
 applyFunArg (ClosureVal (x : xs) body caps) arg = do
-  let newCaps = (x, arg) : caps
+  let newCaps = (x, arg) : reverse caps
   if null xs
     then evalClosureBody body (reverse newCaps)
     else return $ Happy (ClosureVal xs body newCaps)
@@ -226,11 +203,13 @@
 evalClosureBody :: (Machine m, Show m, V m ~ Value) => Term -> [(String, Value)] -> Env m
 evalClosureBody body caps = do
   m0 <- S.get
-  case bindMany caps m0 of
+  let (_resPush, m1) = S.runState (pushScope []) m0
+  case bindMany caps m1 of
     Left msg -> return (Sad msg)
-    Right m1 -> do
-      let (res, _m2) = reduceFully body m1
-      S.put m0
+    Right m2 -> do
+      let (res, m3) = reduceFully body m2
+      let (_resPop, m4) = S.runState popScope m3 -- Restore previous scope.
+      S.put m4
       case res of
         Left msg -> return $ Sad msg
         Right v -> return $ Happy v
@@ -242,7 +221,6 @@
     (Sad msg, _m') -> Left msg
     (Continue _, _m') -> Left "internal: setVar requested Continue"
     (Happy _, m') -> bindMany rest m'
->>>>>>> 91276614
 
 reduce :: (Machine m, Show m, V m ~ Value) => Term -> Env m
 reduce t = do
