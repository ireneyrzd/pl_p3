name: Haskell CI

on:
  push:
    branches: [ "main" ]
  pull_request:
    branches: [ "main" ]

permissions:
  contents: read

jobs:
  build:

    runs-on: ubuntu-latest

    steps:
    - uses: actions/checkout@v4
    - name: Cache Stack dependencies
      uses: actions/cache@v4
      with:
        path: |
          ~/.ghcup
          ~/.cabal/store
          ~/.stack
          .stack-work
        key: ${{ runner.os }}-stack-${{ hashFiles('stack.yaml', 'package.yaml', 'stack.yaml.lock') }}
        restore-keys: |
          ${{ runner.os }}-stack-
    - uses: haskell-actions/setup@v2
      with:
        ghc-version: '9.6.7'
        stack-version: '2.15.1'
    - name: Build
<<<<<<< HEAD
      run: stack build --coverage

=======
      run: stack build
>>>>>>> 7be6a973
    - name: Run tests
      run: stack test --coverage

    - name: Generate Code Coverage Report
      uses: 8c6794b6/hpc-codecov-action@v4
      with:
        target: stack:p3-test
        format: codecov
        out: coverage.json<|MERGE_RESOLUTION|>--- conflicted
+++ resolved
@@ -11,11 +11,10 @@
 
 jobs:
   build:
-
     runs-on: ubuntu-latest
-
     steps:
-    - uses: actions/checkout@v4
+    - name: checkout
+      uses: actions/checkout@v4
     - name: Cache Stack dependencies
       uses: actions/cache@v4
       with:
@@ -27,20 +26,15 @@
         key: ${{ runner.os }}-stack-${{ hashFiles('stack.yaml', 'package.yaml', 'stack.yaml.lock') }}
         restore-keys: |
           ${{ runner.os }}-stack-
-    - uses: haskell-actions/setup@v2
+    - name: Setup Haskell
+      uses: haskell-actions/setup@v2
       with:
         ghc-version: '9.6.7'
         stack-version: '2.15.1'
     - name: Build
-<<<<<<< HEAD
       run: stack build --coverage
-
-=======
-      run: stack build
->>>>>>> 7be6a973
     - name: Run tests
       run: stack test --coverage
-
     - name: Generate Code Coverage Report
       uses: 8c6794b6/hpc-codecov-action@v4
       with:
