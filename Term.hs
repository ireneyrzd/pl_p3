--- conflicted
+++ resolved
@@ -1,8 +1,4 @@
-<<<<<<< HEAD
-module Term (Term (..), BinaryOp (..), ErrorKind(..), ErrorKindOrAny(..)) where
-=======
-module Term (Term (..), BinaryOp (..), UnaryOp (..)) where
->>>>>>> ebf76036
+module Term (Term (..), BinaryOp (..), UnaryOp (..), ErrorKind(..), ErrorKindOrAny(..)) where
 
 data BinaryOp = Add | Sub | Mul | Div | Mod | Lt | Gt | Lte | Gte | Eq | Neq | And | Or
   deriving (Eq, Show)
