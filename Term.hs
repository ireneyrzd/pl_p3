--- conflicted
+++ resolved
@@ -20,18 +20,6 @@
   | While Term Term
   | Write Term
   | BoolLit Bool
-<<<<<<< HEAD
-  | Lt Term Term
-  | Gt Term Term
-  | Lte Term Term
-  | Gte Term Term
-  | Eq Term Term
-  | Neq Term Term
-  | And Term Term
-  | Or Term Term
-  | Not Term
   | Fun String Term
   | App Term Term
-=======
->>>>>>> ebf76036
   deriving (Eq, Show)