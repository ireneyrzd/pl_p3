module Term (Term (..), BinaryOp (..), UnaryOp (..)) where

data BinaryOp = Add | Sub | Mul | Div | Mod | Lt | Gt | Lte | Gte | Eq | Neq | And | Or
  deriving (Eq, Show)

data UnaryOp = Neg | Not
  deriving (Eq, Show)

data Term
  = If Term Term Term
  | Let String Term
  | Literal Integer
  | StringLiteral String
  | Read String
  | Seq Term Term
  | Skip
  | BinaryOps BinaryOp Term Term
  | UnaryOps UnaryOp Term
  | Var String
  | While Term Term
  | Write Term
  | BoolLit Bool
<<<<<<< HEAD
  | Break
  | Continue
=======
  | TupleTerm [Term]
  | NewDictionary
  | AccessBracket Term Term
  | SetBracket String Term Term
  | Fun [String] Term
  | ApplyFun Term [Term]
  | BreakSignal
  | ContinueSignal
>>>>>>> e1c8ba02
  deriving (Eq, Show)<|MERGE_RESOLUTION|>--- conflicted
+++ resolved
@@ -20,17 +20,12 @@
   | While Term Term
   | Write Term
   | BoolLit Bool
-<<<<<<< HEAD
-  | Break
-  | Continue
-=======
   | TupleTerm [Term]
   | NewDictionary
   | AccessBracket Term Term
   | SetBracket String Term Term
   | Fun [String] Term
   | ApplyFun Term [Term]
-  | BreakSignal
-  | ContinueSignal
->>>>>>> e1c8ba02
+  | Break
+  | Continue
   deriving (Eq, Show)