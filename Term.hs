--- conflicted
+++ resolved
@@ -20,21 +20,9 @@
   | While Term Term
   | Write Term
   | BoolLit Bool
-<<<<<<< HEAD
-  | Lt Term Term
-  | Gt Term Term
-  | Lte Term Term
-  | Gte Term Term
-  | Eq Term Term
-  | Neq Term Term
-  | And Term Term
-  | Or Term Term
-  | Not Term
   | TupleTerm [Term]
   | AccessTuple Term Term
   | SetTuple String Term Term
-=======
   | Fun [String] Term
   | ApplyFun Term [Term]
->>>>>>> 58ead240
   deriving (Eq, Show)