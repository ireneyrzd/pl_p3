--- conflicted
+++ resolved
@@ -150,21 +150,13 @@
   setTupleValue :: String -> Value -> Value -> Env Simulator
   setTupleValue n t v = do
     (Simulator m inp out) <- S.get
-<<<<<<< HEAD
-    case M.lookup n m of
-=======
     case lookupScope n m of
->>>>>>> 05a922cc
       Just oldVal -> case oldVal of
         Tuple _ ->
           let newVal = updateTuple oldVal t v
            in case newVal of
                 Just newVal' -> do
-<<<<<<< HEAD
-                  let m' = M.insert n newVal' m
-=======
                   let m' = insertScope n newVal' m
->>>>>>> 05a922cc
                   S.put (Simulator m' inp out)
                   return $ Happy v
                 Nothing -> return $ Sad "Something went wrong while trying to update Tuple value"
