module Value
  ( Value (..),
    valueToInt,
    valueToBool,
    valueToString,
    valueToTuple,
    isIntVal,
    isBoolVal,
    isStringVal,
    extractInt,
    extractBool,
    extractString,
  )
where

import Term (Term)

data Value
  = IntVal Integer
  | BoolVal Bool
  | StringVal String
<<<<<<< HEAD
  | Tuple [Value]
=======
  | ClosureVal [String] Term [(String, Value)]
>>>>>>> 58ead240
  deriving (Eq, Show)

valueToInt :: Value -> Either String Integer
valueToInt (IntVal n) = Right n
valueToInt (BoolVal _) = Left "Type error: expected integer, got boolean"
valueToInt (StringVal _) = Left "Type error: expected integer, got string"
<<<<<<< HEAD
valueToInt (Tuple _) = Left "Type error: expected integer, got tuple"
=======
valueToInt (ClosureVal {}) = Left "Type error: expected integer, got function"
>>>>>>> 58ead240

valueToBool :: Value -> Either String Bool
valueToBool (BoolVal b) = Right b
valueToBool (IntVal _) = Left "Type error: expected boolean, got integer"
valueToBool (StringVal _) = Left "Type error: expected boolean, got string"
<<<<<<< HEAD
valueToBool (Tuple _) = Left "Type error: expected boolean, got tuple"
=======
valueToBool (ClosureVal {}) = Left "Type error: expected boolean, got function"
>>>>>>> 58ead240

valueToString :: Value -> Either String String
valueToString (StringVal s) = Right s
valueToString (IntVal _) = Left "Type error: expected string, got integer"
valueToString (BoolVal _) = Left "Type error: expected string, got boolean"
<<<<<<< HEAD
valueToString (Tuple _) = Left "Type error: expected string, got tuple"

valueToTuple :: Value -> Either String [Value]
valueToTuple (Tuple s) = Right s
valueToTuple (IntVal _) = Left "Type error: expected tuple, got integer"
valueToTuple (BoolVal _) = Left "Type error: expected tuple, got boolean"
valueToTuple (StringVal _) = Left "Type error: expected tuple, got string"
=======
valueToString (ClosureVal {}) = Left "Type error: expected string, got function"
>>>>>>> 58ead240

isIntVal :: Value -> Bool
isIntVal (IntVal _) = True
isIntVal _ = False

isBoolVal :: Value -> Bool
isBoolVal (BoolVal _) = True
isBoolVal _ = False

isStringVal :: Value -> Bool
isStringVal (StringVal _) = True
isStringVal _ = False

extractInt :: Value -> Integer
extractInt (IntVal n) = n
extractInt _ = error "extractInt: not an IntVal"

extractBool :: Value -> Bool
extractBool (BoolVal b) = b
extractBool _ = error "extractBool: not a BoolVal"

extractString :: Value -> String
extractString (StringVal s) = s
extractString _ = error "extractString: not a StringVal"<|MERGE_RESOLUTION|>--- conflicted
+++ resolved
@@ -19,48 +19,37 @@
   = IntVal Integer
   | BoolVal Bool
   | StringVal String
-<<<<<<< HEAD
   | Tuple [Value]
-=======
   | ClosureVal [String] Term [(String, Value)]
->>>>>>> 58ead240
   deriving (Eq, Show)
 
 valueToInt :: Value -> Either String Integer
 valueToInt (IntVal n) = Right n
 valueToInt (BoolVal _) = Left "Type error: expected integer, got boolean"
 valueToInt (StringVal _) = Left "Type error: expected integer, got string"
-<<<<<<< HEAD
 valueToInt (Tuple _) = Left "Type error: expected integer, got tuple"
-=======
 valueToInt (ClosureVal {}) = Left "Type error: expected integer, got function"
->>>>>>> 58ead240
 
 valueToBool :: Value -> Either String Bool
 valueToBool (BoolVal b) = Right b
 valueToBool (IntVal _) = Left "Type error: expected boolean, got integer"
 valueToBool (StringVal _) = Left "Type error: expected boolean, got string"
-<<<<<<< HEAD
 valueToBool (Tuple _) = Left "Type error: expected boolean, got tuple"
-=======
 valueToBool (ClosureVal {}) = Left "Type error: expected boolean, got function"
->>>>>>> 58ead240
 
 valueToString :: Value -> Either String String
 valueToString (StringVal s) = Right s
 valueToString (IntVal _) = Left "Type error: expected string, got integer"
 valueToString (BoolVal _) = Left "Type error: expected string, got boolean"
-<<<<<<< HEAD
 valueToString (Tuple _) = Left "Type error: expected string, got tuple"
+valueToString (ClosureVal {}) = Left "Type error: expected string, got function"
 
 valueToTuple :: Value -> Either String [Value]
 valueToTuple (Tuple s) = Right s
 valueToTuple (IntVal _) = Left "Type error: expected tuple, got integer"
 valueToTuple (BoolVal _) = Left "Type error: expected tuple, got boolean"
 valueToTuple (StringVal _) = Left "Type error: expected tuple, got string"
-=======
-valueToString (ClosureVal {}) = Left "Type error: expected string, got function"
->>>>>>> 58ead240
+valueToTuple (ClosureVal {}) = Left "Type error: expected tuple, got function"
 
 isIntVal :: Value -> Bool
 isIntVal (IntVal _) = True
